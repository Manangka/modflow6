--- conflicted
+++ resolved
@@ -1,11 +1,7 @@
 project(
   'MODFLOW 6',
   'fortran',
-<<<<<<< HEAD
-  version: '6.4.4',
-=======
-  version: '6.5.0.dev1',
->>>>>>> ebf84ac0
+  version: '6.5.0.dev2',
   license: 'CC0',
   meson_version: '>= 1.1.0',
   default_options : [
