--- conflicted
+++ resolved
@@ -1,12 +1,5 @@
 [
     {
-<<<<<<< HEAD
-        "status": "Release Candidate", 
-        "downloadURL": "https://code.usgs.gov/usgs/modflow/modflow6/archive/master.zip", 
-        "repositoryURL": "https://code.usgs.gov/usgs/modflow/modflow6.git", 
-        "disclaimerURL": "https://code.usgs.gov/usgs/modflow/modflow6/blob/master/DISCLAIMER.md", 
-        "description": "MODFLOW is the USGS's modular hydrologic model. MODFLOW is considered an international standard for simulating and predicting groundwater conditions and groundwater/surface-water interactions.", 
-=======
         "status": "Production",
         "languages": [
             "Fortran2008"
@@ -14,33 +7,15 @@
         "repositoryURL": "https://code.usgs.gov/usgs/modflow/modflow6.git",
         "laborHours": -1,
         "description": "MODFLOW is the USGS's modular hydrologic model. MODFLOW is considered an international standard for simulating and predicting groundwater conditions and groundwater/surface-water interactions.",
->>>>>>> 1c02fe79
         "tags": [
             "MODFLOW",
             "groundwater model"
-<<<<<<< HEAD
-        ], 
-        "vcs": "git", 
-        "languages": [
-            "Fortran2008"
-        ], 
-=======
         ],
         "name": "modflow6",
         "downloadURL": "https://code.usgs.gov/usgs/modflow/modflow6/archive/master.zip",
->>>>>>> 1c02fe79
         "contact": {
             "name": "Christian D. Langevin",
             "email": "langevin@usgs.gov"
-<<<<<<< HEAD
-        }, 
-        "laborHours": -1, 
-        "version": "6.0.2.63", 
-        "date": {
-            "metadataLastUpdated": "2018-08-12"
-        }, 
-        "organization": "U.S. Geological Survey", 
-=======
         },
         "vcs": "git",
         "version": "6.0.3",
@@ -48,7 +23,6 @@
             "metadataLastUpdated": "2018-08-09"
         },
         "organization": "U.S. Geological Survey",
->>>>>>> 1c02fe79
         "permissions": {
             "licenses": [
                 {
@@ -57,14 +31,8 @@
                 }
             ],
             "usageType": "openSource"
-<<<<<<< HEAD
-        }, 
-        "homepageURL": "https://code.usgs.gov/usgs/modflow/modflow6/", 
-        "name": "modflow6"
-=======
         },
         "homepageURL": "https://code.usgs.gov/usgs/modflow/modflow6/",
         "disclaimerURL": "https://code.usgs.gov/usgs/modflow/modflow6/blob/master/DISCLAIMER.md"
->>>>>>> 1c02fe79
     }
 ]