! This is the numerical solution module.

module NumericalSolutionModule
  use KindModule,              only: DP, I4B
  use TimerModule,             only: code_timer
  use ConstantsModule,         only: LINELENGTH, LENSOLUTIONNAME, LENPAKLOC,   &
                                     DPREC, DZERO, DEM20, DEM15, DEM6,         &
                                     DEM4, DEM3, DEM2, DEM1, DHALF,            &
                                     DONE, DTHREE, DEP6, DEP20, DNODATA,       &
                                     TABLEFT, TABRIGHT,                        &
                                     MNORMAL, MVALIDATE
  use TableModule,             only: TableType, table_cr
  use GenericUtilitiesModule,  only: IS_SAME, sim_message, stop_with_error
  use VersionModule,           only: IDEVELOPMODE
  use BaseModelModule,         only: BaseModelType
  use BaseSolutionModule,      only: BaseSolutionType, AddBaseSolutionToList
  use ListModule,              only: ListType
  use ListsModule,             only: basesolutionlist
  use NumericalModelModule,    only: NumericalModelType,                       &
                                     AddNumericalModelToList,                  &
                                     GetNumericalModelFromList
  use NumericalExchangeModule, only: NumericalExchangeType,                    &
                                     AddNumericalExchangeToList,               &
                                     GetNumericalExchangeFromList
  use SparseModule,            only: sparsematrix
  use SimVariablesModule,      only: iout, isim_mode
  use BlockParserModule,       only: BlockParserType
  use IMSLinearModule

  implicit none
  private
  
  public :: solution_create
  
  ! expose for use in the bmi++
  public :: NumericalSolutionType
  public :: GetNumericalSolutionFromList
  public :: doIteration, finalizeIteration
  
  type, extends(BaseSolutionType) :: NumericalSolutionType
    character(len=LINELENGTH)                            :: fname
    type(ListType)                                       :: modellist
    type(ListType)                                       :: exchangelist
    integer(I4B), pointer                                :: id
    integer(I4B), pointer                                :: iu
    real(DP), pointer                                    :: ttform
    real(DP), pointer                                    :: ttsoln
    integer(I4B), pointer                                :: neq => NULL()
    integer(I4B), pointer                                :: nja => NULL()
    integer(I4B), dimension(:), pointer, contiguous      :: ia => NULL()
    integer(I4B), dimension(:), pointer, contiguous      :: ja => NULL()
    real(DP), dimension(:), pointer, contiguous          :: amat => NULL()
    real(DP), dimension(:), pointer, contiguous          :: rhs => NULL()
    real(DP), dimension(:), pointer, contiguous          :: x => NULL()
    integer(I4B), dimension(:), pointer, contiguous      :: active => NULL()
    real(DP), dimension(:), pointer, contiguous          :: xtemp => NULL()
    type(BlockParserType) :: parser
    !
    ! -- sparse matrix data
    real(DP), pointer                                    :: theta => NULL()
    real(DP), pointer                                    :: akappa => NULL()
    real(DP), pointer                                    :: gamma => NULL()
    real(DP), pointer                                    :: amomentum => NULL()
    real(DP), pointer                                    :: breduc => NULL()
    real(DP), pointer                                    :: btol => NULL()
    real(DP), pointer                                    :: res_lim => NULL()
    real(DP), pointer                                    :: dvclose => NULL()
    real(DP), pointer                                    :: hiclose => NULL()
    real(DP), pointer                                    :: bigchold => NULL()
    real(DP), pointer                                    :: bigch => NULL()
    real(DP), pointer                                    :: relaxold => NULL()
    real(DP), pointer                                    :: res_prev => NULL()
    real(DP), pointer                                    :: res_new => NULL()
    real(DP), pointer                                    :: res_in  => NULL()
    integer(I4B), pointer                                :: ibcount => NULL()
    integer(I4B), pointer                                :: icnvg => NULL()
    integer(I4B), pointer                                :: itertot_timestep => NULL()   ! total nr. of linear solves per call to sln_ca
    integer(I4B), pointer                                :: itertot_sim => NULL()        ! total nr. of inner iterations for simulation
    integer(I4B), pointer                                :: mxiter => NULL()
    integer(I4B), pointer                                :: linmeth => NULL()
    integer(I4B), pointer                                :: nonmeth => NULL()
    integer(I4B), pointer                                :: numtrack => NULL()
    integer(I4B), pointer                                :: iprims => NULL()
    integer(I4B), pointer                                :: ibflag => NULL()
    integer(I4B), dimension(:,:), pointer, contiguous    :: lrch => NULL()
    real(DP), dimension(:), pointer, contiguous          :: hncg => NULL()
    real(DP), dimension(:), pointer, contiguous          :: dxold => NULL()
    real(DP), dimension(:), pointer, contiguous          :: deold => NULL()
    real(DP), dimension(:), pointer, contiguous          :: wsave => NULL()
    real(DP), dimension(:), pointer, contiguous          :: hchold => NULL()
    !
    ! -- convergence summary information
    character(len=31), dimension(:), pointer, contiguous :: caccel => NULL()
    integer(I4B), pointer                                :: icsvouterout => NULL()
    integer(I4B), pointer                                :: icsvinnerout => NULL()
    integer(I4B), pointer                                :: nitermax => NULL()
    integer(I4B), pointer                                :: convnmod => NULL()
    integer(I4B), dimension(:), pointer, contiguous      :: convmodstart => NULL()
    integer(I4B), dimension(:), pointer, contiguous      :: locdv => NULL()
    integer(I4B), dimension(:), pointer, contiguous      :: locdr => NULL()
    integer(I4B), dimension(:), pointer, contiguous      :: itinner => NULL()
    integer(I4B), pointer, dimension(:,:), contiguous    :: convlocdv => NULL()
    integer(I4B), pointer, dimension(:,:), contiguous    :: convlocdr => NULL()
    real(DP), dimension(:), pointer, contiguous          :: dvmax => NULL()
    real(DP), dimension(:), pointer, contiguous          :: drmax => NULL()
    real(DP), pointer, dimension(:,:), contiguous        :: convdvmax => NULL()
    real(DP), pointer, dimension(:,:), contiguous        :: convdrmax => NULL()
    !
    ! -- pseudo-transient continuation
    integer(I4B), pointer                                :: iallowptc => NULL()
    integer(I4B), pointer                                :: iptcopt => NULL()
    integer(I4B), pointer                                :: iptcout => NULL()
    real(DP), pointer                                    :: l2norm0 => NULL()
    real(DP), pointer                                    :: ptcfact => NULL()
    real(DP), pointer                                    :: ptcdel => NULL()
    real(DP), pointer                                    :: ptcdel0 => NULL()
    real(DP), pointer                                    :: ptcexp => NULL()
    real(DP), pointer                                    :: ptcthresh => NULL()
    real(DP), pointer                                    :: ptcrat => NULL()
    !
    ! -- linear accelerator storage
    type(IMSLINEAR_DATA), POINTER                        :: imslinear => NULL()
    !
    ! -- sparse object
    type(sparsematrix)                                   :: sparse
    !
    ! -- table objects
    type(TableType), pointer :: innertab => null()
    type(TableType), pointer :: outertab => null()

  contains
    procedure :: sln_df
    procedure :: sln_ar
    procedure :: sln_ad
    procedure :: sln_ot
    procedure :: sln_ca
    procedure :: sln_fp
    procedure :: sln_da
    procedure :: addmodel
    procedure :: addexchange
    procedure :: slnassignexchanges
    procedure :: save

    procedure, private :: sln_connect
    procedure, private :: sln_reset
    procedure, private :: sln_ls
    procedure, private :: sln_setouter
    procedure, private :: sln_backtracking
    procedure, private :: sln_backtracking_xupdate
    procedure, private :: sln_l2norm
    procedure, private :: sln_maxval
    procedure, private :: sln_calcdx
    procedure, private :: sln_underrelax
    procedure, private :: sln_outer_check
    procedure, private :: sln_get_loc
    procedure, private :: sln_get_nodeu
    procedure, private :: allocate_scalars
    procedure, private :: allocate_arrays
    procedure, private :: convergence_summary
    procedure, private :: csv_convergence_summary

    ! for BMI refactoring:
    procedure, public :: doIteration
    procedure, public :: finalizeIteration
    procedure, public :: writeCSVHeader
    procedure, public :: writePTCInfoToFile
    procedure, public :: advanceSolution
    
  end type NumericalSolutionType

contains

  subroutine solution_create(filename, id)
! ******************************************************************************
! solution_create -- Create a New Solution
! Using the data in filename,  assign this new solution an id number and store
! the solution in the basesolutionlist.
! Subroutine: (1) allocate solution and assign id and name
!             (2) open the filename for later reading
! ******************************************************************************
!
!    SPECIFICATIONS:
! ------------------------------------------------------------------------------
    ! -- modules
    use SimVariablesModule, only: iout
    use InputOutputModule,  only: getunit, openfile
    ! -- dummy
    character(len=*),intent(in) :: filename
    integer(I4B),intent(in) :: id
    ! -- local
    integer(I4B) :: inunit
    type(NumericalSolutionType), pointer :: solution => null()
    class(BaseSolutionType), pointer :: solbase => null()
    character(len=LENSOLUTIONNAME) :: solutionname
! ------------------------------------------------------------------------------
    !
    ! -- Create a new solution and add it to the basesolutionlist container
    allocate(solution)
    solbase => solution
    write(solutionname,'(a, i0)') 'SLN_', id
    call solution%allocate_scalars(solutionname)
    call AddBaseSolutionToList(basesolutionlist, solbase)
    !
    solution%id = id
    !
    ! -- Open solution input file for reading later after problem size is known
    !    Check to see if the file is already opened, which can happen when
    !    running in single model mode
    inquire(file=filename, number=inunit)

    if(inunit < 0) inunit = getunit()
    solution%iu = inunit
    write(iout,'(/a,a)') ' Creating solution: ', solution%name
    call openfile(solution%iu, iout, filename, 'IMS')
    !
    ! -- Initialize block parser
    call solution%parser%Initialize(solution%iu, iout)
    !
    ! -- return
    return
  end subroutine solution_create

  subroutine allocate_scalars(this, solutionname)
! ******************************************************************************
! allocate_scalars -- Allocate scalars
! ******************************************************************************
!
!    SPECIFICATIONS:
! ------------------------------------------------------------------------------
    ! -- modules
    use MemoryManagerModule, only: mem_allocate
    ! -- dummy
    class(NumericalSolutionType) :: this
    character(len=*), intent(in) :: solutionname
    ! -- local
! ------------------------------------------------------------------------------
    !
    ! -- set value for solution name, which is a member of the base solution
    this%name = solutionname
    !
    ! -- allocate scalars
    call mem_allocate(this%id, 'ID', solutionname)
    call mem_allocate(this%iu, 'IU', solutionname)
    call mem_allocate(this%ttform, 'TTFORM', solutionname)
    call mem_allocate(this%ttsoln, 'TTSOLN', solutionname)
    call mem_allocate(this%neq, 'NEQ', solutionname)
    call mem_allocate(this%nja, 'NJA', solutionname)
    call mem_allocate(this%dvclose, 'DVCLOSE', solutionname)
    call mem_allocate(this%hiclose, 'HICLOSE', solutionname)
    call mem_allocate(this%bigchold, 'BIGCHOLD', solutionname)
    call mem_allocate(this%bigch, 'BIGCH', solutionname)
    call mem_allocate(this%relaxold, 'RELAXOLD', solutionname)
    call mem_allocate(this%res_prev, 'RES_PREV', solutionname)
    call mem_allocate(this%res_new, 'RES_NEW', solutionname)
    call mem_allocate(this%res_in, 'RES_IN', solutionname)
    call mem_allocate(this%ibcount, 'IBCOUNT', solutionname)
    call mem_allocate(this%icnvg, 'ICNVG', solutionname)
    call mem_allocate(this%itertot_timestep, 'ITERTOT_TIMESTEP', solutionname)
    call mem_allocate(this%itertot_sim, 'INNERTOT_SIM', solutionname)
    call mem_allocate(this%mxiter, 'MXITER', solutionname)
    call mem_allocate(this%linmeth, 'LINMETH', solutionname)
    call mem_allocate(this%nonmeth, 'NONMETH', solutionname)
    call mem_allocate(this%iprims, 'IPRIMS', solutionname)
    call mem_allocate(this%theta, 'THETA', solutionname)
    call mem_allocate(this%akappa, 'AKAPPA', solutionname)
    call mem_allocate(this%gamma, 'GAMMA', solutionname)
    call mem_allocate(this%amomentum, 'AMOMENTUM', solutionname)
    call mem_allocate(this%breduc, 'BREDUC', solutionname)
    call mem_allocate(this%btol, 'BTOL', solutionname)
    call mem_allocate(this%res_lim, 'RES_LIM', solutionname)
    call mem_allocate(this%numtrack, 'NUMTRACK', solutionname)
    call mem_allocate(this%ibflag, 'IBFLAG', solutionname)
    call mem_allocate(this%icsvouterout, 'ICSVOUTEROUT', solutionname)
    call mem_allocate(this%icsvinnerout, 'ICSVINNEROUT', solutionname)
    call mem_allocate(this%nitermax, 'NITERMAX', solutionname)
    call mem_allocate(this%convnmod, 'CONVNMOD', solutionname)
    call mem_allocate(this%iallowptc, 'IALLOWPTC', solutionname)
    call mem_allocate(this%iptcopt, 'IPTCOPT', solutionname)
    call mem_allocate(this%iptcout, 'IPTCOUT', solutionname)
    call mem_allocate(this%l2norm0, 'L2NORM0', solutionname)
    call mem_allocate(this%ptcfact, 'PTCFACT', solutionname)
    call mem_allocate(this%ptcdel, 'PTCDEL', solutionname)
    call mem_allocate(this%ptcdel0, 'PTCDEL0', solutionname)
    call mem_allocate(this%ptcexp, 'PTCEXP', solutionname)
    call mem_allocate(this%ptcthresh, 'PTCTHRESH', solutionname)
    call mem_allocate(this%ptcrat, 'PTCRAT', solutionname)
    !
    ! -- initialize
    this%id = 0
    this%iu = 0
    this%ttform = DZERO
    this%ttsoln = DZERO
    this%neq = 0
    this%nja = 0
    this%dvclose = DZERO
    this%hiclose = DZERO
    this%bigchold = DZERO
    this%bigch = DZERO
    this%relaxold = DZERO
    this%res_prev = DZERO
    this%res_in = DZERO
    this%ibcount = 0
    this%icnvg = 0
    this%itertot_timestep = 0
    this%itertot_sim = 0
    this%mxiter = 0
    this%linmeth = 1
    this%nonmeth = 0
    this%iprims = 0
    this%theta = DZERO
    this%akappa = DZERO
    this%gamma = DZERO
    this%amomentum = DZERO
    this%breduc = DZERO
    this%btol = 0
    this%res_lim = DZERO
    this%numtrack = 0
    this%ibflag = 0
    this%icsvouterout = 0
    this%icsvinnerout = 0
    this%nitermax = 0
    this%convnmod = 0
    this%iallowptc = 1
    this%iptcopt = 0
    this%iptcout = 0
    this%l2norm0 = DZERO
    this%ptcfact = dem1
    this%ptcdel = DZERO
    this%ptcdel0 = DZERO
    this%ptcexp = done
    this%ptcthresh = DEM3
    this%ptcrat = DZERO
    !
    ! -- return
    return
  end subroutine allocate_scalars

  subroutine allocate_arrays(this)
! ******************************************************************************
! allocate_arrays -- Allocate arrays
! ******************************************************************************
!
!    SPECIFICATIONS:
! ------------------------------------------------------------------------------
    ! -- modules
    use MemoryManagerModule, only: mem_allocate
    ! -- dummy
    class(NumericalSolutionType) :: this
    ! -- local
    class(NumericalModelType), pointer :: mp
    integer(I4B) :: i
    integer(I4B) :: ieq
! ------------------------------------------------------------------------------
    !
    ! -- initialize the number of models in the solution
    this%convnmod = this%modellist%Count()
    !
    ! -- allocate arrays
    call mem_allocate(this%ia, this%neq + 1, 'IA', this%name)
    call mem_allocate(this%x, this%neq, 'X', this%name)
    call mem_allocate(this%rhs, this%neq, 'RHS', this%name)
    call mem_allocate(this%active, this%neq, 'IACTIVE', this%name)
    call mem_allocate(this%xtemp, this%neq, 'XTEMP', this%name)
    call mem_allocate(this%dxold, this%neq, 'DXOLD', this%name)
    call mem_allocate(this%hncg, 0, 'HNCG', this%name)
    call mem_allocate(this%lrch, 3, 0, 'LRCH', this%name)
    call mem_allocate(this%wsave, 0, 'WSAVE', this%name)
    call mem_allocate(this%hchold, 0, 'HCHOLD', this%name)
    call mem_allocate(this%deold, 0, 'DEOLD', this%name)
    call mem_allocate(this%convmodstart, this%convnmod+1, 'CONVMODSTART', this%name)
    call mem_allocate(this%locdv, this%convnmod, 'LOCDV', this%name)
    call mem_allocate(this%locdr, this%convnmod, 'LOCDR', this%name)
    call mem_allocate(this%itinner, 0, 'ITINNER', this%name)
    call mem_allocate(this%convlocdv, this%convnmod, 0, 'CONVLOCDV', this%name)
    call mem_allocate(this%convlocdr, this%convnmod, 0, 'CONVLOCDR', this%name)
    call mem_allocate(this%dvmax, this%convnmod, 'DVMAX', this%name)
    call mem_allocate(this%drmax, this%convnmod, 'DRMAX', this%name)
    call mem_allocate(this%convdvmax, this%convnmod, 0, 'CONVDVMAX', this%name)
    call mem_allocate(this%convdrmax, this%convnmod, 0, 'CONVDRMAX', this%name)
    !
    ! -- initialize allocated arrays
    do i = 1, this%neq
      this%x(i) = DZERO
      this%xtemp(i) = DZERO
      this%dxold(i) = DZERO
      this%active(i) = 1 !default is active
    enddo
    !
    ! -- initialize convmodstart
    ieq = 1
    this%convmodstart(1) = ieq
    do i = 1, this%modellist%Count()
      mp => GetNumericalModelFromList(this%modellist, i)
      ieq = ieq + mp%neq
      this%convmodstart(i+1) = ieq
    end do
    !
    ! -- return
    return
  end subroutine allocate_arrays

  subroutine sln_df(this)
! ******************************************************************************
! sln_df -- Define the solution
! Must be called after the models and exchanges have been added to solution.
! Subroutine: (1) Allocate neq and nja
!             (2) Assign model offsets and solution ids
!             (3) Allocate and initialize the solution arrays
!             (4) Point each model's x and rhs arrays
!             (5) Initialize the sparsematrix instance
! ******************************************************************************
!
!    SPECIFICATIONS:
! ------------------------------------------------------------------------------
    ! modules
    use MemoryManagerModule, only: mem_allocate
    ! -- dummy
    class(NumericalSolutionType) :: this
    ! -- local
    class(NumericalModelType), pointer :: mp
    integer(I4B) :: i
    integer(I4B), allocatable, dimension(:) :: rowmaxnnz
! ------------------------------------------------------------------------------
    !
    ! -- calculate and set offsets
    do i = 1, this%modellist%Count()
      mp => GetNumericalModelFromList(this%modellist, i)
      call mp%set_idsoln(this%id)
      call mp%set_moffset(this%neq)
      this%neq = this%neq + mp%neq
    enddo
    !
    ! -- Allocate and initialize solution arrays
    call this%allocate_arrays()
    !
    ! -- Go through each model and point x, ibound, and rhs to solution
    do i = 1, this%modellist%Count()
      mp => GetNumericalModelFromList(this%modellist, i)
      call mp%set_xptr(this%x)
      call mp%set_rhsptr(this%rhs)
      call mp%set_iboundptr(this%active)
    enddo
    !
    ! -- Create the sparsematrix instance
    allocate(rowmaxnnz(this%neq))
    do i=1,this%neq
        rowmaxnnz(i)=4
    enddo
    call this%sparse%init(this%neq, this%neq, rowmaxnnz)
    deallocate(rowmaxnnz)
    !
    ! -- Assign connections, fill ia/ja, map connections
    call this%sln_connect()
    !
    ! -- return
    return
  end subroutine sln_df

  subroutine sln_ar(this)
! ******************************************************************************
! sln_ar -- Allocate and Read
! ******************************************************************************
!
!    SPECIFICATIONS:
! ------------------------------------------------------------------------------
    ! -- modules
    use MemoryManagerModule, only: mem_reallocate
    use SimVariablesModule, only: iout
    use SimModule, only: ustop, store_error, count_errors,                       &
                         deprecation_warning
    use InputOutputModule, only: getunit, openfile
    ! -- dummy
    class(NumericalSolutionType) :: this
    ! -- local
    class(NumericalModelType), pointer :: mp
    class(NumericalExchangeType), pointer :: cp
    character(len=linelength) :: errmsg
    character(len=linelength) :: warnmsg
    character(len=linelength) :: keyword
    character(len=linelength) :: fname
    character(len=linelength) :: msg
    integer(I4B) :: i
    integer(I4B) :: im
    integer(I4B) :: ifdparam, mxvl, npp
    integer(I4B) :: imslinear
    integer(I4B) :: isymflg=1
    integer(I4B) :: ierr
    logical :: isfound, endOfBlock
    integer(I4B) :: ival
    real(DP) :: rval
    character(len=*),parameter :: fmtcsvout = &
      "(4x, 'CSV OUTPUT WILL BE SAVED TO FILE: ', a, /4x, 'OPENED ON UNIT: ', I7)"
    character(len=*),parameter :: fmtptcout = &
      "(4x, 'PTC OUTPUT WILL BE SAVED TO FILE: ', a, /4x, 'OPENED ON UNIT: ', I7)"
    character(len=*), parameter :: fmterrasym = &
      "(a,' **',a,'** PRODUCES AN ASYMMETRIC COEFFICIENT MATRIX, BUT THE       &
        &CONJUGATE GRADIENT METHOD WAS SELECTED. USE BICGSTAB INSTEAD. ')"
! ------------------------------------------------------------------------------
    !
    ! identify package and initialize.
    WRITE(IOUT,1) this%iu
00001 FORMAT(1X,/1X,'IMS -- ITERATIVE MODEL SOLUTION PACKAGE, VERSION 6',      &
    &  ', 4/28/2017',/,9X,'INPUT READ FROM UNIT',I5)
    !
    ! -- initialize
    i = 1
    ifdparam = 1
    npp = 0
    mxvl = 0
    !
    ! -- get options block
    call this%parser%GetBlock('OPTIONS', isfound, ierr, &
      supportOpenClose=.true., blockRequired=.false.)
    !
    ! -- parse options block if detected
    if (isfound) then
      write(iout,'(/1x,a)')'PROCESSING IMS OPTIONS'
      do
        call this%parser%GetNextLine(endOfBlock)
        if (endOfBlock) exit
        call this%parser%GetStringCaps(keyword)
        select case (keyword)
        case ('PRINT_OPTION')
          call this%parser%GetStringCaps(keyword)
          if (keyword.eq.'NONE') then
            this%iprims = 0
          else if (keyword.eq.'SUMMARY') then
            this%iprims = 1
          else if (keyword.eq.'ALL') then
            this%iprims = 2
          else
            write(errmsg,'(3a)')                                                 &
              'UNKNOWN IMS PRINT OPTION (', trim(keyword), ').'
            call store_error(errmsg)
          end if
        case ('COMPLEXITY')
          call this%parser%GetStringCaps(keyword)
          if (keyword.eq.'SIMPLE') then
            ifdparam = 1
            WRITE(IOUT,21)
          else if (keyword.eq.'MODERATE') then
            ifdparam = 2
            WRITE(IOUT,23)
          else if (keyword.eq.'COMPLEX') then
            ifdparam = 3
            WRITE(IOUT,25)
          else
            write(errmsg,'(3a)')                                                 &
              'UNKNOWN IMS COMPLEXITY OPTION (', trim(keyword), ').'
            call store_error(errmsg)
          end if
        case ('CSV_OUTER_OUTPUT')
          call this%parser%GetStringCaps(keyword)
          if (keyword == 'FILEOUT') then
            call this%parser%GetString(fname)
            this%icsvouterout = getunit()
            call openfile(this%icsvouterout, iout, fname, 'CSV_OUTER_OUTPUT',    &
                          filstat_opt='REPLACE')
            write(iout,fmtcsvout) trim(fname), this%icsvouterout
          else
            write(errmsg,'(a)') 'OPTIONAL CSV_OUTER_OUTPUT ' //                  &
              'KEYWORD MUST BE FOLLOWED BY FILEOUT'
            call store_error(errmsg)
          end if
        case ('CSV_INNER_OUTPUT')
          call this%parser%GetStringCaps(keyword)
          if (keyword == 'FILEOUT') then
            call this%parser%GetString(fname)
            this%icsvinnerout = getunit()
            call openfile(this%icsvinnerout, iout, fname, 'CSV_INNER_OUTPUT',    &
                          filstat_opt='REPLACE')
            write(iout,fmtcsvout) trim(fname), this%icsvinnerout
          else
            write(errmsg,'(a)') 'OPTIONAL CSV_INNER_OUTPUT ' //                  &
              'KEYWORD MUST BE FOLLOWED BY FILEOUT'
            call store_error(errmsg)
          end if
        case ('NO_PTC')
          call this%parser%GetStringCaps(keyword)
          select case(keyword)
            case ('ALL')
              ival = 0
              msg = 'ALL'
            case ('FIRST')
              ival = -1
              msg = 'THE FIRST'
            case default
              ival = 0
              msg = 'ALL'
          end select
          this%iallowptc = ival
          write(IOUT,'(1x,A)') 'PSEUDO-TRANSIENT CONTINUATION DISABLED FOR' // &
            ' ' // trim(adjustl(msg)) // ' STRESS-PERIOD(S)'
        !
        ! -- DEPRECATED OPTIONS
        case ('CSV_OUTPUT')
          call this%parser%GetStringCaps(keyword)
          if (keyword == 'FILEOUT') then
            call this%parser%GetString(fname)
            this%icsvouterout = getunit()
            call openfile(this%icsvouterout, iout, fname, 'CSV_OUTPUT',          &
                          filstat_opt='REPLACE')
            write(iout,fmtcsvout) trim(fname), this%icsvouterout
            !
            ! -- create warning message
            write(warnmsg,'(a)')                                                 &
              'OUTER ITERATION INFORMATION WILL BE SAVED TO ' // trim(fname)
            !
            ! -- create deprecation warning
            call deprecation_warning('OPTIONS', 'CSV_OUTPUT', '6.1.1',            &
                                     warnmsg, this%parser%GetUnit())
          else
            write(errmsg,'(a)') 'OPTIONAL CSV_OUTPUT ' //                        &
              'KEYWORD MUST BE FOLLOWED BY FILEOUT'
            call store_error(errmsg)
          end if
        !
        ! -- right now these are options that are only available in the
        !    development version and are not included in the documentation.
        !    These options are only available when IDEVELOPMODE in
        !    constants module is set to 1
        case ('DEV_PTC')
          call this%parser%DevOpt()
          this%iallowptc = 1
          write(IOUT,'(1x,A)') 'PSEUDO-TRANSIENT CONTINUATION ENABLED'
        case('DEV_PTC_OUTPUT')
          call this%parser%DevOpt()
          this%iallowptc = 1
          call this%parser%GetStringCaps(keyword)
          if (keyword == 'FILEOUT') then
            call this%parser%GetString(fname)
            this%iptcout = getunit()
            call openfile(this%iptcout, iout, fname, 'PTC-OUT',                  &
                          filstat_opt='REPLACE')
            write(iout,fmtptcout) trim(fname), this%iptcout
          else
            write(errmsg,'(a)')                                                  &
              'OPTIONAL PTC_OUTPUT KEYWORD MUST BE FOLLOWED BY FILEOUT'
            call store_error(errmsg)
          end if
        case ('DEV_PTC_OPTION')
          call this%parser%DevOpt()
          this%iallowptc = 1
          this%iptcopt = 1
          write(IOUT,'(1x,A)')                                                   &
            'PSEUDO-TRANSIENT CONTINUATION USES BNORM AND L2NORM TO ' //         &
            'SET INITIAL VALUE'
        case ('DEV_PTC_EXPONENT')
          call this%parser%DevOpt()
          rval = this%parser%GetDouble()
          if (rval < DZERO) then
            write(errmsg,'(a)') 'PTC_EXPONENT MUST BE > 0.'
            call store_error(errmsg)
          else
            this%iallowptc = 1
            this%ptcexp = rval
            write(IOUT,'(1x,A,1x,g15.7)')                                        &
              'PSEUDO-TRANSIENT CONTINUATION EXPONENT', this%ptcexp
          end if
        case ('DEV_PTC_THRESHOLD')
          call this%parser%DevOpt()
          rval = this%parser%GetDouble()
          if (rval < DZERO) then
            write(errmsg,'(a)') 'PTC_THRESHOLD MUST BE > 0.'
            call store_error(errmsg)
          else
            this%iallowptc = 1
            this%ptcthresh = rval
            write(IOUT,'(1x,A,1x,g15.7)')                                        &
              'PSEUDO-TRANSIENT CONTINUATION THRESHOLD', this%ptcthresh
          end if
        case ('DEV_PTC_DEL0')
          call this%parser%DevOpt()
          rval = this%parser%GetDouble()
          if (rval < DZERO) then
            write(errmsg,'(a)')'IMS sln_ar: PTC_DEL0 MUST BE > 0.'
            call store_error(errmsg)
          else
            this%iallowptc = 1
            this%ptcdel0 = rval
            write(IOUT,'(1x,A,1x,g15.7)')                                        &
              'PSEUDO-TRANSIENT CONTINUATION INITIAL TIMESTEP', this%ptcdel0
          end if
        case default
          write(errmsg,'(a,2(1x,a))')                                            &
            'UNKNOWN IMS OPTION  (', trim(keyword), ').'
          call store_error(errmsg)
        end select
      end do
      write(iout,'(1x,a)')'END OF IMS OPTIONS'
    else
      write(iout,'(1x,a)')'NO IMS OPTION BLOCK DETECTED.'
    end if

00021 FORMAT(1X,'SIMPLE OPTION:',/,                                              &
    &       1X,'DEFAULT SOLVER INPUT VALUES FOR FAST SOLUTIONS')
00023 FORMAT(1X,'MODERATE OPTION:',/,1X,'DEFAULT SOLVER',                        &
    &          ' INPUT VALUES REFLECT MODERETELY NONLINEAR MODEL')
00025 FORMAT(1X,'COMPLEX OPTION:',/,1X,'DEFAULT SOLVER',                         &
    & ' INPUT VALUES REFLECT STRONGLY NONLINEAR MODEL')

    !-------READ NONLINEAR ITERATION PARAMETERS AND LINEAR SOLVER SELECTION INDEX
    ! -- set default nonlinear parameters
    call this%sln_setouter(ifdparam)
    !
    ! -- get NONLINEAR block
    call this%parser%GetBlock('NONLINEAR', isfound, ierr, &
      supportOpenClose=.true., blockRequired=.FALSE.)
    !
    ! -- parse NONLINEAR block if detected
    if (isfound) then
      write(iout,'(/1x,a)')'PROCESSING IMS NONLINEAR'
      do
        call this%parser%GetNextLine(endOfBlock)
        if (endOfBlock) exit
        call this%parser%GetStringCaps(keyword)
        ! -- parse keyword
        select case (keyword)
        case ('OUTER_DVCLOSE')
          this%dvclose  = this%parser%GetDouble()
        case ('OUTER_MAXIMUM')
          this%mxiter  = this%parser%GetInteger()
        case ('UNDER_RELAXATION')
          call this%parser%GetStringCaps(keyword)
          ival = 0
          if (keyword == 'NONE') then
            ival = 0
          else if (keyword == 'SIMPLE') then
            ival = 1
          else if (keyword == 'COOLEY') then
            ival = 2
          else if (keyword == 'DBD') then
            ival = 3
          else
            write(errmsg,'(3a)')                                                 &
              'UNKNOWN UNDER_RELAXATION SPECIFIED (', trim(keyword), ').'
            call store_error(errmsg)
          end if
          this%nonmeth = ival
        case ('LINEAR_SOLVER')
          call this%parser%GetStringCaps(keyword)
          ival = 1
          if (keyword.eq.'DEFAULT' .or.                                          &
              keyword.eq.'LINEAR') then
            ival = 1
          else
            write(errmsg,'(3a)')                                                 &
              'UNKNOWN LINEAR_SOLVER SPECIFIED (', trim(keyword), ').'
            call store_error(errmsg)
          end if
          this%linmeth = ival
        case ('UNDER_RELAXATION_THETA')
          this%theta = this%parser%GetDouble()
        case ('UNDER_RELAXATION_KAPPA')
          this%akappa = this%parser%GetDouble()
        case ('UNDER_RELAXATION_GAMMA')
          this%gamma = this%parser%GetDouble()
        case ('UNDER_RELAXATION_MOMENTUM')
          this%amomentum  = this%parser%GetDouble()
        case ('BACKTRACKING_NUMBER')
          this%numtrack = this%parser%GetInteger()
          IF (this%numtrack > 0) this%ibflag = 1
        case ('BACKTRACKING_TOLERANCE')
          this%btol = this%parser%GetDouble()
        case ('BACKTRACKING_REDUCTION_FACTOR')
          this%breduc = this%parser%GetDouble()
        case ('BACKTRACKING_RESIDUAL_LIMIT')
          this%res_lim = this%parser%GetDouble()
        !
        ! -- deprecated variables
        case ('OUTER_HCLOSE')
          this%dvclose  = this%parser%GetDouble()
          !
          ! -- create warning message
          write(warnmsg,'(a)')                                                   &
            'SETTING OUTER_DVCLOSE TO OUTER_HCLOSE VALUE'
          !
          ! -- create deprecation warning
          call deprecation_warning('NONLINEAR', 'OUTER_HCLOSE', '6.1.1',         &
                                   warnmsg, this%parser%GetUnit())
        case ('OUTER_RCLOSEBND')
          !
          ! -- create warning message
          write(warnmsg,'(a)')                                                   &
            'OUTER_DVCLOSE IS USED TO EVALUATE PACKAGE CONVERGENCE'
          !
          ! -- create deprecation warning
          call deprecation_warning('NONLINEAR', 'OUTER_RCLOSEBND', '6.1.1',      &
                                   warnmsg, this%parser%GetUnit())
        case default
          write(errmsg,'(3a)')                                                   &
            'UNKNOWN IMS NONLINEAR KEYWORD (', trim(keyword), ').'
          call store_error(errmsg)
        end select
      end do
      write(iout,'(1x,a)') 'END OF IMS NONLINEAR DATA'
    else
      if (IFDPARAM.EQ.0) then
        write(errmsg,'(a)') 'NO IMS NONLINEAR BLOCK DETECTED.'
        call store_error(errmsg)
      end if
    end if
    !
    if (THIS%THETA < DEM3) then
      this%theta = DEM3
    end if
    !
    ! -- backtracking should only be used if this%nonmeth > 0
    if (this%nonmeth < 1) then
      this%ibflag = 0
    end if
    !
    ! -- check that MXITER is greater than zero
    if (this%mxiter <= 0) then
      write(errmsg,'(a)') 'OUTER ITERATION NUMBER MUST BE > 0.'
      call store_error(errmsg)
    END IF
    !
    !
    isymflg = 1
    if ( this%nonmeth > 0 )then
      WRITE(IOUT,*) '**UNDER-RELAXATION WILL BE USED***'
      WRITE(IOUT,*)
      isymflg = 0
    elseif ( this%nonmeth == 0 )then
      WRITE(IOUT,*) '***UNDER-RELAXATION WILL NOT BE USED***'
      WRITE(IOUT,*)
    ELSE
      WRITE(errmsg,'(a)')                                                        &
        'INCORRECT VALUE FOR VARIABLE NONMETH WAS SPECIFIED.'
      call store_error(errmsg)
    END IF
    !
    ! -- call secondary subroutine to initialize and read linear 
    !    solver parameters IMSLINEAR solver
    if ( this%linmeth == 1 )then
      allocate(this%imslinear)
      WRITE(IOUT,*) '***IMS LINEAR SOLVER WILL BE USED***'
      call this%imslinear%imslinear_allocate(this%name, this%iu, IOUT,           &
                                             this%iprims, this%mxiter,           &
                                             ifdparam, imslinear,                &
                                             this%neq, this%nja, this%ia,        &
                                             this%ja, this%amat, this%rhs,       &
                                             this%x, this%nitermax)
      WRITE(IOUT,*)
      isymflg = 0
      if ( imslinear.eq.1 ) isymflg = 1
    !
    ! -- incorrect linear solver flag
    ELSE
      WRITE(errmsg, '(a)')                                                       &
        'INCORRECT VALUE FOR LINEAR SOLUTION METHOD SPECIFIED.'
      call store_error(errmsg)
    END IF
    !
    ! -- If CG, then go through each model and each exchange and check
    !    for asymmetry
    if (isymflg == 1) then
      !
      ! -- Models
      do i = 1, this%modellist%Count()
        mp => GetNumericalModelFromList(this%modellist, i)
        if (mp%get_iasym() /= 0) then
          write(errmsg, fmterrasym) 'MODEL', trim(adjustl(mp%name))
          call store_error(errmsg)
        endif
      enddo
      !
      ! -- Exchanges
      do i = 1, this%exchangelist%Count()
        cp => GetNumericalExchangeFromList(this%exchangelist, i)
        if (cp%get_iasym() /= 0) then
          write(errmsg, fmterrasym) 'EXCHANGE', trim(adjustl(cp%name))
          call store_error(errmsg)
        endif
      enddo
      !
    endif
    !
    ! -- write solver data to output file
    !
    ! -- non-linear solver data
    WRITE(IOUT,9002) this%dvclose, this%mxiter,                                &
                     this%iprims, this%nonmeth, this%linmeth
    !
    ! -- standard outer iteration formats
9002 FORMAT(1X,'OUTER ITERATION CONVERGENCE CRITERION    (DVCLOSE) = ', E15.6, &
    &      /1X,'MAXIMUM NUMBER OF OUTER ITERATIONS        (MXITER) = ', I9,    &
    &      /1X,'SOLVER PRINTOUT INDEX                     (IPRIMS) = ', I9,    &
    &      /1X,'NONLINEAR ITERATION METHOD            (NONLINMETH) = ', I9,    &
    &      /1X,'LINEAR SOLUTION METHOD                   (LINMETH) = ', I9)
    !
    IF(this%nonmeth /= 0)THEN
      WRITE(IOUT,9003) this%theta, this%akappa, this%gamma, this%amomentum,    &
                       this%numtrack
      IF(this%numtrack /= 0) WRITE(IOUT,9004) this%btol,this%breduc,this%res_lim
    END IF
    !
    ! -- under-relaxation formats
9003 FORMAT(1X,'UNDER-RELAXATION WEIGHT REDUCTION FACTOR   (THETA) = ', E15.6, &
    &      /1X,'UNDER-RELAXATION WEIGHT INCREASE INCREMENT (KAPPA) = ', E15.6, &
    &      /1X,'UNDER-RELAXATION PREVIOUS HISTORY FACTOR   (GAMMA) = ', E15.6, &
    &      /1X,'UNDER-RELAXATIONMOMENTUM TERM          (AMOMENTUM) = ', E15.6, &
    &      /1X,'   MAXIMUM NUMBER OF BACKTRACKS         (NUMTRACK) = ',I9)
    !
    ! -- backtracking formats
9004 FORMAT(1X,'BACKTRACKING TOLERANCE FACTOR               (BTOL) = ', E15.6, &
    &      /1X,'BACKTRACKING REDUCTION FACTOR             (BREDUC) = ', E15.6, &
    &      /1X,'BACKTRACKING RESIDUAL LIMIT              (RES_LIM) = ', E15.6)
    !
    ! -- linear solver data
    call this%imslinear%imslinear_summary(this%mxiter)

    ! -- write summary of solver error messages
    ierr = count_errors()
    if (ierr>0) then
      call this%parser%StoreErrorUnit()
      call ustop()
    end if
    !
    ! reallocate space for nonlinear arrays and initialize
    call mem_reallocate(this%hncg, this%mxiter, 'HNCG', this%name)
    call mem_reallocate(this%lrch, 3, this%mxiter, 'LRCH', this%name)

    ! delta-bar-delta under-relaxation
    if(this%nonmeth.eq.3)then
      call mem_reallocate(this%wsave, this%neq, 'WSAVE', this%name)
      call mem_reallocate(this%hchold, this%neq, 'HCHOLD', this%name)
      call mem_reallocate(this%deold, this%neq, 'DEOLD', this%name)
      do i = 1, this%neq
        this%wsave(i) = DZERO
        this%hchold(i) = DZERO
        this%deold(i) = DZERO
      end do
    endif
    this%hncg = DZERO
    this%lrch = 0

    ! allocate space for saving solver convergence history
    if (this%iprims == 2 .or. this%icsvinnerout > 0) then
      this%nitermax = this%nitermax * this%mxiter
    else
      this%nitermax = 1
    end if

    allocate(this%caccel(this%nitermax))

    im = this%convnmod
    call mem_reallocate(this%itinner, this%nitermax, 'ITINNER',                &
                        trim(this%name))
    call mem_reallocate(this%convlocdv, im, this%nitermax, 'CONVLOCDV',        &
                        trim(this%name))
    call mem_reallocate(this%convlocdr, im, this%nitermax, 'CONVLOCDR',        &
                        trim(this%name))
    call mem_reallocate(this%convdvmax, im, this%nitermax, 'CONVDVMAX',        &
                        trim(this%name))
    call mem_reallocate(this%convdrmax, im, this%nitermax, 'CONVDRMAX',        &
                        trim(this%name))
    do i = 1, this%nitermax
      this%itinner(i) = 0
      do im = 1, this%convnmod
        this%convlocdv(im, i) = 0
        this%convlocdr(im, i) = 0
        this%convdvmax(im, i) = DZERO
        this%convdrmax(im, i) = DZERO
      end do
    end do
    !
    ! -- check for numerical solution errors
    ierr = count_errors()
    if (ierr > 0) then
      call this%parser%StoreErrorUnit()
      call ustop()
    end if
    !
    ! -- close ims input file
    call this%parser%Clear()
    !
    ! -- return
    return
  end subroutine sln_ar

   subroutine sln_ad(this)
! ******************************************************************************
! sln_ad -- Advance solution
! ******************************************************************************
!
!    SPECIFICATIONS:
! ------------------------------------------------------------------------------
    ! -- modules
    use TdisModule, only: kstp, kper
    ! -- dummy
    class(NumericalSolutionType) :: this
    ! -- local
! ------------------------------------------------------------------------------
    ! write headers to CSV file
    
    if (kper == 1 .and. kstp == 1) then
      call this%writeCSVHeader()
    end if
      
    ! write PTC info on models to iout
    call this%writePTCInfoToFile(kper)
            
    ! reset convergence flag and inner solve counter
    this%icnvg = 0
    this%itertot_timestep = 0   
    
    return
  end subroutine sln_ad
  
  subroutine sln_ot(this)
! ******************************************************************************
! sln_ot -- Output
! ******************************************************************************
!
!    SPECIFICATIONS:
! ------------------------------------------------------------------------------
    ! -- dummy
    class(NumericalSolutionType) :: this
    ! -- local
! ------------------------------------------------------------------------------
    !
    ! -- Nothing to do here
    !
    ! -- return
    return
  end subroutine sln_ot

  subroutine sln_fp(this)
! ******************************************************************************
! sln_fp -- Final processing
! ******************************************************************************
!
!    SPECIFICATIONS:
! ------------------------------------------------------------------------------
    ! -- dummy
    class(NumericalSolutionType) :: this
    ! -- local
! ------------------------------------------------------------------------------
    !
    ! -- Nothing to do here
    if (IDEVELOPMODE == 1) then
      write(this%imslinear%iout, '(//1x,a,1x,a,1x,a)')                         &
        'Solution', trim(adjustl(this%name)), 'summary'
      write(this%imslinear%iout, "(1x,70('-'))")
      write(this%imslinear%iout, '(1x,a,1x,g0,1x,a)')                          &
        'Total formulate time: ', this%ttform, 'seconds'
      write(this%imslinear%iout, '(1x,a,1x,g0,1x,a,/)')                        &
        'Total solution time:  ', this%ttsoln, 'seconds'
    end if
    !
    ! -- return
    return
  end subroutine sln_fp

  subroutine sln_da(this)
! ******************************************************************************
! sln_da -- Deallocate
! ******************************************************************************
!
!    SPECIFICATIONS:
! ------------------------------------------------------------------------------
    ! -- modules
    use MemoryManagerModule, only: mem_deallocate
    ! -- dummy
    class(NumericalSolutionType) :: this
    ! -- local
! ------------------------------------------------------------------------------
    !
    ! -- IMSLinearModule
    call this%imslinear%imslinear_da()
    deallocate(this%imslinear)
    !
    ! -- lists
    call this%modellist%Clear()
    call this%exchangelist%Clear()
    !
    ! -- character arrays
    deallocate(this%caccel)
    !
    ! -- inner iteration table object
    if (associated(this%innertab)) then
      call this%innertab%table_da()
      deallocate(this%innertab)
      nullify(this%innertab)
    end if
    !
    ! -- outer iteration table object
    if (associated(this%outertab)) then
      call this%outertab%table_da()
      deallocate(this%outertab)
      nullify(this%outertab)
    end if
    !
    ! -- arrays
    call mem_deallocate(this%ja)
    call mem_deallocate(this%amat)
    call mem_deallocate(this%ia)
    call mem_deallocate(this%x)
    call mem_deallocate(this%rhs)
    call mem_deallocate(this%active)
    call mem_deallocate(this%xtemp)
    call mem_deallocate(this%dxold)
    call mem_deallocate(this%hncg)
    call mem_deallocate(this%lrch)
    call mem_deallocate(this%wsave)
    call mem_deallocate(this%hchold)
    call mem_deallocate(this%deold)
    call mem_deallocate(this%convmodstart)
    call mem_deallocate(this%locdv)
    call mem_deallocate(this%locdr)
    call mem_deallocate(this%itinner)
    call mem_deallocate(this%convlocdv)
    call mem_deallocate(this%convlocdr)
    call mem_deallocate(this%dvmax)
    call mem_deallocate(this%drmax)
    call mem_deallocate(this%convdvmax)
    call mem_deallocate(this%convdrmax)
    !
    ! -- Scalars
    call mem_deallocate(this%id)
    call mem_deallocate(this%iu)
    call mem_deallocate(this%ttform)
    call mem_deallocate(this%ttsoln)
    call mem_deallocate(this%neq)
    call mem_deallocate(this%nja)
    call mem_deallocate(this%dvclose)
    call mem_deallocate(this%hiclose)
    call mem_deallocate(this%bigchold)
    call mem_deallocate(this%bigch)
    call mem_deallocate(this%relaxold)
    call mem_deallocate(this%res_prev)
    call mem_deallocate(this%res_new)
    call mem_deallocate(this%res_in)
    call mem_deallocate(this%ibcount)
    call mem_deallocate(this%icnvg)
    call mem_deallocate(this%itertot_timestep)
    call mem_deallocate(this%itertot_sim)
    call mem_deallocate(this%mxiter)
    call mem_deallocate(this%linmeth)
    call mem_deallocate(this%nonmeth)
    call mem_deallocate(this%iprims)
    call mem_deallocate(this%theta)
    call mem_deallocate(this%akappa)
    call mem_deallocate(this%gamma)
    call mem_deallocate(this%amomentum)
    call mem_deallocate(this%breduc)
    call mem_deallocate(this%btol)
    call mem_deallocate(this%res_lim)
    call mem_deallocate(this%numtrack)
    call mem_deallocate(this%ibflag)
    call mem_deallocate(this%icsvouterout)
    call mem_deallocate(this%icsvinnerout)
    call mem_deallocate(this%nitermax)
    call mem_deallocate(this%convnmod)
    call mem_deallocate(this%iallowptc)
    call mem_deallocate(this%iptcopt)
    call mem_deallocate(this%iptcout)
    call mem_deallocate(this%l2norm0)
    call mem_deallocate(this%ptcfact)
    call mem_deallocate(this%ptcdel)
    call mem_deallocate(this%ptcdel0)
    call mem_deallocate(this%ptcexp)
    call mem_deallocate(this%ptcthresh)
    call mem_deallocate(this%ptcrat)
    !
    ! -- return
    return
  end subroutine sln_da

  subroutine sln_ca(this, isgcnvg, isuppress_output)
! ******************************************************************************
! sln_ca -- Solve the models in this solution for kper and kstp.  If necessary
!           use subtiming to get to the end of the time step
! ******************************************************************************
!
!    SPECIFICATIONS:
! ------------------------------------------------------------------------------
    ! -- modules
    ! -- dummy
    class(NumericalSolutionType) :: this
    integer(I4B), intent(inout) :: isgcnvg
    integer(I4B), intent(in) :: isuppress_output    
    ! -- local
    integer(I4B) :: kiter   ! non-linear iteration counter
! ------------------------------------------------------------------------------
    
<<<<<<< HEAD
     select case (isim_mode)
       case (MVALIDATE)
         ! write a message to iout
       case(MNORMAL)
         ! nonlinear iteration loop for this solution
         outerloop: do kiter = 1, this%mxiter
           
           ! perform a single iteration
            call this%doIteration(kiter)     
=======
    ! advance the solution by calling exchange and model advance routines
    call this%advanceSolution()
    
    ! nonlinear iteration loop for this solution
    outerloop: do kiter = 1, this%mxiter
>>>>>>> fdcf588d
        
           ! exit if converged
           if (this%icnvg == 1) then
             exit outerloop
           end if
        
         end do outerloop
      
         ! finish up, write convergence info, CSV file, budgets and flows, ...
         call this%finalizeIteration(kiter, isgcnvg, isuppress_output)   
    end select
    !
    ! -- return
    return
    
  end subroutine sln_ca
       
  ! advances the exchanges and models in this solution by 1 timestep
  subroutine advanceSolution(this)
    class(NumericalSolutionType) :: this
    ! local
    integer(I4B) :: ic, im
    class(NumericalExchangeType), pointer :: cp
    class(NumericalModelType), pointer :: mp
    
    ! -- Exchange advance
    do ic=1,this%exchangelist%Count()
      cp => GetNumericalExchangeFromList(this%exchangelist, ic)
      call cp%exg_ad()
    enddo
    
    ! -- Model advance
    do im = 1, this%modellist%Count()
      mp => GetNumericalModelFromList(this%modellist, im)
      call mp%model_ad()
    enddo
    
  end subroutine advanceSolution

  ! write the header for the solver output to the CSV files
  subroutine writeCSVHeader(this)  
    class(NumericalSolutionType) :: this
    ! local
    integer(I4B) :: im
    class(NumericalModelType), pointer :: mp
    !
    ! -- code
    !
    ! -- outer iteration csv header
    if (this%icsvouterout > 0) then
      write(this%icsvouterout, '(*(G0,:,","))')                              &
        'total_inner_iterations', 'totim', 'kper', 'kstp', 'nouter',         &
        'inner_iterations', 'solution_outer_dvmax',                          &
        'solution_outer_dvmax_model', 'solution_outer_dvmax_package',        &
        'solution_outer_dvmax_node'
    end if
    !
    ! -- inner iteration csv header
    if (this%icsvinnerout > 0) then
      write(this%icsvinnerout, '(*(G0,:,","))', advance='NO')                &
        'total_inner_iterations', 'totim', 'kper', 'kstp', 'nouter',         &
        'ninner', 'solution_inner_dvmax', 'solution_inner_dvmax_model',      &
        'solution_inner_dvmax_node'
      write(this%icsvinnerout, '(*(G0,:,","))', advance='NO')              &
        '', 'solution_inner_drmax', 'solution_inner_drmax_model',          &
        'solution_inner_drmax_node', 'solution_inner_alpha'
      if (this%imslinear%ilinmeth == 2) then
        write(this%icsvinnerout, '(*(G0,:,","))', advance='NO')            &
          '', 'solution_inner_omega'
      end if
      ! -- check for more than one model
      if (this%convnmod > 1) then
        do im=1,this%modellist%Count()
          mp => GetNumericalModelFromList(this%modellist, im)
          write(this%icsvinnerout, '(*(G0,:,","))', advance='NO')          &
            '', trim(adjustl(mp%name)) // '_inner_dvmax',                  &
            trim(adjustl(mp%name)) // '_inner_dvmax_node',                 &
            trim(adjustl(mp%name)) // '_inner_drmax',                      &
            trim(adjustl(mp%name)) // '_inner_drmax_node'
        end do
      end if
      write(this%icsvinnerout,'(a)') ''
    end if
    !
    ! -- return
    return
  end subroutine writeCSVHeader
  
  ! write the PTC header information to file
  subroutine writePTCInfoToFile(this, kper)
    class(NumericalSolutionType) :: this
    integer(I4B), intent(in) :: kper
    ! local
    integer(I4B) :: n, im, iallowptc, iptc
    class(NumericalModelType), pointer :: mp
    
    ! -- determine if PTC will be used in any model
    n = 1
    do im = 1, this%modellist%Count()
      mp => GetNumericalModelFromList(this%modellist, im)
      call mp%model_ptcchk(iptc)
      !
      ! -- set iallowptc
      ! -- no_ptc_option is FIRST
      if (this%iallowptc < 0) then
        if (kper > 1) then
          iallowptc = 1
        else
          iallowptc = 0
        end if
      ! -- no_ptc_option is ALL (0) or using PTC (1)
      else
        iallowptc = this%iallowptc
      end if
      iptc = iptc * iallowptc
      if (iptc /= 0) then
        if (n == 1) then
          write(iout, '(//)')
          n = 0
        end if
        write(iout, '(1x,a,1x,i0,1x,3a)')                                           &
          'PSEUDO-TRANSIENT CONTINUATION WILL BE APPLIED TO MODEL', im, '("',        &
          trim(adjustl(mp%name)), '") DURING THIS TIME STEP'
      end if
    enddo
    
  end subroutine writePTCInfoToFile
  
  ! this routine performs a single iteration, with the following steps:
  ! (TODO_MJR: refactor this routine, it is long)
  !
  ! - backtracking
  ! - reset amat and rhs
  ! - calculate matrix terms (*_cf)
  ! - add coefficients to matrix (*_fc)
  ! - newton-raphson
  ! - PTC
  ! - linear solve
  ! - convergence checks
  ! - write output
  ! - underrelaxation
  !
  ! it updates the convergence flag "this%icnvg" accordingly
  subroutine doIteration(this, kiter)
    use TdisModule, only: kstp, kper, totim
    class(NumericalSolutionType) :: this    
    integer(I4B), intent(in) :: kiter
    ! local
    class(NumericalModelType), pointer :: mp
    class(NumericalExchangeType), pointer :: cp    
    character(len=LINELENGTH) :: title
    character(len=LINELENGTH) :: tag
    character(len=LINELENGTH) :: line
    character(len=LENPAKLOC) :: cmod
    character(len=LENPAKLOC) :: cpak
    character(len=LENPAKLOC) :: cpakout
    character(len=LENPAKLOC) :: strh
    character(len=25) :: cval
    character(len=7) :: cmsg
    integer(I4B) :: ic
    integer(I4B) :: im    
    integer(I4B) :: icsv0
    integer(I4B) :: kcsv0
    integer(I4B) :: ntabrows
    integer(I4B) :: ntabcols
    integer(I4B) :: i0, i1    
    integer(I4B) :: itestmat, n
    integer(I4B) :: iter    
    integer(I4B) :: inewtonur    
    integer(I4B) :: locmax_nur    
    integer(I4B) :: iend
    integer(I4B) :: icnvgmod
    integer(I4B) :: iptc
    integer(I4B) :: nodeu
    integer(I4B) :: ipak
    integer(I4B) :: ipos0
    integer(I4B) :: ipos1
    real(DP) :: dxmax_nur
    real(DP) :: dxmax
    real(DP) :: ptcf
    real(DP) :: ttform
    real(DP) :: ttsoln
    real(DP) :: dpak
    real(DP) :: outer_hncg
    ! formats
!   -----------------------------------------------------------------------------
    !
    ! -- code
    !
    ! -- initialize local variables
    icsv0 = max(1, this%itertot_sim + 1)
    kcsv0 = max(1, this%itertot_timestep + 1)
    !
    ! -- create header for outer iteration table
    if (this%iprims > 0) then
      if (.not. associated(this%outertab)) then
        !
        ! -- create outer iteration table
        ! -- table dimensions
        ntabrows = 1
        ntabcols = 6
        if (this%numtrack > 0) then
          ntabcols = ntabcols + 4
        end if
        !
        ! -- initialize table and define columns
        title = 'OUTER ITERATION SUMMARY'
        call table_cr(this%outertab, this%name, title)
        call this%outertab%table_df(ntabrows, ntabcols, iout,        &
                                    finalize=.FALSE.)
        tag = 'OUTER ITERATION STEP'
        call this%outertab%initialize_column(tag, 25, alignment=TABLEFT)
        tag = 'OUTER ITERATION'
        call this%outertab%initialize_column(tag, 10, alignment=TABRIGHT)
        tag = 'INNER ITERATION'
        call this%outertab%initialize_column(tag, 10, alignment=TABRIGHT)
        if (this%numtrack > 0) then
          tag = 'BACKTRACK FLAG'
          call this%outertab%initialize_column(tag, 10, alignment=TABRIGHT)
          tag = 'BACKTRACK ITERATIONS'
          call this%outertab%initialize_column(tag, 10, alignment=TABRIGHT)
          tag = 'INCOMING RESIDUAL'
          call this%outertab%initialize_column(tag, 15, alignment=TABRIGHT)
          tag = 'OUTGOING RESIDUAL'
          call this%outertab%initialize_column(tag, 15, alignment=TABRIGHT)
        end if
        tag = 'MAXIMUM CHANGE'
        call this%outertab%initialize_column(tag, 15, alignment=TABRIGHT)
        tag = 'STEP SUCCESS'
        call this%outertab%initialize_column(tag, 7, alignment=TABRIGHT)
        tag = 'MAXIMUM CHANGE MODEL-(CELLID) OR MODEL-PACKAGE-(NUMBER)'
        call this%outertab%initialize_column(tag, 34, alignment=TABRIGHT)
      end if
    end if
    !
    ! -- backtracking
    if (this%numtrack > 0) then
      call this%sln_backtracking(mp, cp, kiter)
    end if
    !
    ! -- Set amat and rhs to zero
    call this%sln_reset()
    call code_timer(0, ttform, this%ttform)
    !
    ! -- Calculate the matrix terms for each exchange
    do ic=1,this%exchangelist%Count()
      cp => GetNumericalExchangeFromList(this%exchangelist, ic)
      call cp%exg_cf(kiter)
    enddo
    !
    ! -- Calculate the matrix terms for each model
    do im=1,this%modellist%Count()
      mp => GetNumericalModelFromList(this%modellist, im)
      call mp%model_cf(kiter)
    enddo
    !
    ! -- Add exchange coefficients to the solution
    do ic=1,this%exchangelist%Count()
      cp => GetNumericalExchangeFromList(this%exchangelist, ic)
      call cp%exg_fc(kiter, this%ia, this%amat, 1)
    enddo
    !
    ! -- Add model coefficients to the solution
    do im=1,this%modellist%Count()
      mp => GetNumericalModelFromList(this%modellist, im)
      call mp%model_fc(kiter, this%amat, this%nja, 1)
    enddo
    !
    ! -- Add exchange Newton-Raphson terms to solution
    do ic=1,this%exchangelist%Count()
      cp => GetNumericalExchangeFromList(this%exchangelist, ic)
      call cp%exg_nr(kiter, this%ia, this%amat)
    enddo
    !
    ! -- Calculate pseudo-transient continuation factor for each model
    iptc = 0
    ptcf = DZERO
    do im=1,this%modellist%Count()
      mp => GetNumericalModelFromList(this%modellist, im)
      call mp%model_ptc(kiter, this%neq, this%nja,                         &
                        this%ia, this%ja, this%x,                          &
                        this%rhs, this%amat,                               &
                        iptc, ptcf)
    end do
    !
    ! -- Add model Newton-Raphson terms to solution
    do im=1,this%modellist%Count()
      mp => GetNumericalModelFromList(this%modellist, im)
      call mp%model_nr(kiter, this%amat, this%nja, 1)
    enddo
    call code_timer(1, ttform, this%ttform)
    !
    ! -- linear solve
    call code_timer(0, ttsoln, this%ttsoln)
    CALL this%sln_ls(kiter, kstp, kper, iter, iptc, ptcf)
    call code_timer(1, ttsoln, this%ttsoln)
    !
    ! -- increment counters storing the total number of linear iterations
    !    for this timestep and all timesteps
    this%itertot_timestep = this%itertot_timestep + iter
    this%itertot_sim = this%itertot_sim + iter
    !
    ! -- save matrix to a file
    !    to enable set itestmat to 1 and recompile
    !-------------------------------------------------------
    itestmat = 0
    if (itestmat /= 0) then
      open(99,file='sol_MF6.TXT')
      WRITE(99,*) 'MATRIX SOLUTION FOLLOWS'
      WRITE(99,'(10(I8,G15.4))')  (n, this%x(N), N = 1, this%NEQ)
      close(99)
      call stop_with_error()
    end if
    !-------------------------------------------------------
    !    
    ! -- check convergence of solution
    call this%sln_outer_check(this%hncg(kiter), this%lrch(1,kiter))
    if (this%icnvg /= 0) then
      this%icnvg = 0
      if (abs(this%hncg(kiter)) <= this%dvclose) then
        this%icnvg = 1
      end if
    end if
    !
    ! -- set failure flag
    if (this%icnvg == 0) then
      cmsg = ' '
    else
      cmsg = '*'
    end if
    !
    ! -- set flag if this is the last outer iteration
    iend = 0
    if (kiter == this%mxiter) then
      iend = 1
    end if
    !
    ! -- Additional convergence check for pseudo-transient continuation
    !    term. Evaluate if the ptc value added to the diagonal has
    !    decayed sufficiently.
    if (iptc > 0) then
      if (this%icnvg /= 0) then
        if (this%ptcrat > this%ptcthresh) then
          this%icnvg = 0
          cmsg = trim(cmsg) // 'PTC'
          if (iend /= 0) then
            write(line, '(a)')                                                   &
              'PSEUDO-TRANSIENT CONTINUATION CAUSED CONVERGENCE FAILURE'
            call sim_message(line)
          end if
        end if
      end if
    end if
    !
    ! -- write maximum head change from linear solver to list file
    if (this%iprims > 0) then
      cval = 'Model'
      call this%sln_get_loc(this%lrch(1,kiter), strh)
      !
      ! -- add data to outertab
      call this%outertab%add_term(cval)
      call this%outertab%add_term(kiter)
      call this%outertab%add_term(iter)
      if (this%numtrack > 0) then
        call this%outertab%add_term(' ')
        call this%outertab%add_term(' ')
        call this%outertab%add_term(' ')
        call this%outertab%add_term(' ')
      end if
      call this%outertab%add_term(this%hncg(kiter))
      call this%outertab%add_term(cmsg)
      call this%outertab%add_term(trim(strh))
    end if
    !
    ! -- Additional convergence check for exchanges
    do ic=1,this%exchangelist%Count()
      cp => GetNumericalExchangeFromList(this%exchangelist, ic)
      call cp%exg_cc(this%icnvg)
    end do
    !
    ! -- additional convergence check for model packages
    icnvgmod = this%icnvg
    cpak = ' '
    ipak = 0
    dpak = DZERO
    do im = 1, this%modellist%Count()
      mp => GetNumericalModelFromList(this%modellist, im)
      call mp%get_mcellid(0, cmod)
      call mp%model_cc(this%itertot_sim, kiter, iend, icnvgmod,                  &
                       cpak, ipak, dpak)
      if (ipak /= 0) then
        ipos0 = index(cpak, '-', back=.true.)
        ipos1 = len_trim(cpak)
        write(cpakout, '(a,a,"-(",i0,")",a)')                                    &
          trim(cmod), cpak(1:ipos0-1), ipak, cpak(ipos0:ipos1) 
      else
        cpakout = ' '
      end if
    end do
    !
    ! -- evaluate package convergence
    if (abs(dpak) > this%dvclose) then
      this%icnvg = 0
      ! -- write message to stdout
      if (iend /= 0) then
        write(line, '(3a)')                                                       &
          'PACKAGE (', trim(cpakout), ') CAUSED CONVERGENCE FAILURE'
        call sim_message(line)
      end if
    end if
    !
    ! -- write maximum change in package convergence check
    if (this%iprims > 0) then
      cval = 'Package'
      if (this%icnvg /= 1) then
        cmsg = ' '
      else
        cmsg = '*'
      end if
      if (len_trim(cpakout) > 0) then
        !
        ! -- add data to outertab
        call this%outertab%add_term(cval)
        call this%outertab%add_term(kiter)
        call this%outertab%add_term(' ')
        if (this%numtrack > 0) then
          call this%outertab%add_term(' ')
          call this%outertab%add_term(' ')
          call this%outertab%add_term(' ')
          call this%outertab%add_term(' ')
        end if
        call this%outertab%add_term(dpak)
        call this%outertab%add_term(cmsg)
        call this%outertab%add_term(cpakout)
      end if
    end if
    !
    ! -- under-relaxation - only done if convergence not achieved
    if (this%icnvg /= 1) then
      if (this%nonmeth > 0) then
        call this%sln_underrelax(kiter, this%hncg(kiter), this%neq,              &
                                 this%active, this%x, this%xtemp)
      else
        call this%sln_calcdx(this%neq, this%active,                              &
                              this%x, this%xtemp, this%dxold)
      endif
      !
      ! -- adjust heads by newton under-relaxation, if necessary
      inewtonur = 0
      dxmax_nur = DZERO
      locmax_nur = 0
      do im=1,this%modellist%Count()
        mp => GetNumericalModelFromList(this%modellist, im)
        i0 = mp%moffset + 1
        i1 = i0 + mp%neq - 1
        call mp%model_nur(mp%neq, this%x(i0:i1), this%xtemp(i0:i1),              &
                          this%dxold(i0:i1), inewtonur, dxmax_nur, locmax_nur)
      end do
      !
      ! -- check for convergence if newton under-relaxation applied
      if (inewtonur /= 0) then
        !
        ! -- calculate maximum change in heads in cells that have
        !    not been adjusted by newton under-relxation
        call this%sln_maxval(this%neq, this%dxold, dxmax)
        !
        ! -- evaluate convergence
        if (abs(dxmax) <= this%dvclose .and.                                     &
            abs(this%hncg(kiter)) <= this%dvclose .and.                          &
            abs(dpak) <= this%dvclose) then
          this%icnvg = 1
          !
          ! -- reset outer head change and location for output
          call this%sln_outer_check(this%hncg(kiter), this%lrch(1,kiter))
          !
          ! -- write revised head change data after 
          !    newton under-relaxation
          if (this%iprims > 0) then
            cval = 'Newton under-relaxation'
            cmsg = '*'
            call this%sln_get_loc(this%lrch(1,kiter), strh)
            !
            ! -- add data to outertab
            call this%outertab%add_term(cval)
            call this%outertab%add_term(kiter)
            call this%outertab%add_term(iter)
            if (this%numtrack > 0) then
              call this%outertab%add_term(' ')
              call this%outertab%add_term(' ')
              call this%outertab%add_term(' ')
              call this%outertab%add_term(' ')
            end if
            call this%outertab%add_term(this%hncg(kiter))
            call this%outertab%add_term(cmsg)
            call this%outertab%add_term(trim(strh))
          end if
        end if
      end if
    end if
    !
    ! -- write to outer iteration csv file
    if (this%icsvouterout > 0) then
      !
      ! -- set outer head change variable
      outer_hncg = this%hncg(kiter)
      !
      ! -- model convergence error 
      if (abs(outer_hncg) > abs(dpak)) then
        !
        ! -- get model number and user node number
        call this%sln_get_nodeu(this%lrch(1,kiter), im, nodeu)
        cpakout = ''
      !
      ! -- package convergence error
      else
        !
        ! -- set convergence error, model number, user node number,
        !    and package name
        outer_hncg = dpak
        ipos0 = index(cmod, '_')
        read(cmod(1:ipos0-1), *) im
        nodeu = ipak
        ipos0 = index(cpak, '-', back=.true.)
        cpakout = cpak(1:ipos0-1)
      end if
      !
      ! -- write line to outer iteration csv file
      write(this%icsvouterout, '(*(G0,:,","))')                                  &
          this%itertot_sim, totim, kper, kstp, kiter, iter,                      &
          outer_hncg, im, trim(cpakout), nodeu
    end if
    !
    ! -- write to inner iteration csv file
    if (this%icsvinnerout > 0) then
      call this%csv_convergence_summary(this%icsvinnerout, totim, kper, kstp,    &
                                        kiter, iter, icsv0, kcsv0)
    end if
    
  end subroutine doIteration
  
  ! finalize the solution calculate, called after the non-linear iteration loop
  subroutine finalizeIteration(this, kiter, isgcnvg, isuppress_output)
    use TdisModule, only: kper, kstp
    class(NumericalSolutionType) :: this
    integer(I4B), intent(in) :: kiter ! the number at which the iteration loop was exited
    integer(I4B), intent(inout) :: isgcnvg
    integer(I4B), intent(in) :: isuppress_output
    ! local
    integer(I4B) :: ic, im
    class(NumericalModelType), pointer :: mp
    class(NumericalExchangeType), pointer :: cp
    
    ! -- formats for convergence info 
    character(len=*), parameter :: fmtnocnvg =                                 &
      &"(1X,'Solution ', i0, ' did not converge for stress period ', i0,       &
      &' and time step ', i0)"
    character(len=*), parameter :: fmtcnvg =                                   &
      &"(1X, I0, ' CALLS TO NUMERICAL SOLUTION ', 'IN TIME STEP ', I0,         &
      &' STRESS PERIOD ',I0,/1X,I0,' TOTAL ITERATIONS')" 
    
    !
    ! -- finalize the outer iteration table
    if (this%iprims > 0) then
      call this%outertab%finalize_table()
    end if
    !
    ! -- write convergence info
    !
    ! -- convergence was achieved
    if (this%icnvg /= 0) then
      if (this%iprims > 0) then
        write(iout, fmtcnvg) kiter, kstp, kper, this%itertot_timestep
      end if
    !
    ! -- convergence was not achieved
    else
      write(iout, fmtnocnvg) this%id, kper, kstp
    end if
    !
    ! -- write inner iteration convergence summary
    if (this%iprims == 2) then
      !
      ! -- write summary for each model
      do im=1,this%modellist%Count()
        mp => GetNumericalModelFromList(this%modellist, im)
        call this%convergence_summary(mp%iout, im, this%itertot_timestep)
      end do
      !
      ! -- write summary for entire solution
      call this%convergence_summary(iout, this%convnmod+1, this%itertot_timestep)
    end if
    !
    ! -- set solution goup convergence flag
    if (this%icnvg == 0) isgcnvg = 0
    !
    ! -- Calculate flow for each model
    do im=1,this%modellist%Count()
      mp => GetNumericalModelFromList(this%modellist, im)
      call mp%model_cq(this%icnvg, isuppress_output)
    enddo
    !
    ! -- Calculate flow for each exchange
    do ic = 1, this%exchangelist%Count()
      cp => GetNumericalExchangeFromList(this%exchangelist, ic)
      call cp%exg_cq(isgcnvg, isuppress_output, this%id)
    enddo
    !
    ! -- Budget terms for each model
    do im=1,this%modellist%Count()
      mp => GetNumericalModelFromList(this%modellist, im)
      call mp%model_bd(this%icnvg, isuppress_output)
    enddo
    !
    ! -- Budget terms for each exchange
    do ic = 1, this%exchangelist%Count()
      cp => GetNumericalExchangeFromList(this%exchangelist, ic)
      call cp%exg_bd(isgcnvg, isuppress_output, this%id)
    enddo
    
  end subroutine finalizeIteration
  
  subroutine convergence_summary(this, iu, im, itertot_timestep)
! ******************************************************************************
! convergence_summary -- Save convergence summary to a File
! ******************************************************************************
!
!    SPECIFICATIONS:
! ------------------------------------------------------------------------------
    ! -- modules
    use InputOutputModule, only:getunit
    ! -- dummy
    class(NumericalSolutionType) :: this
    integer(I4B), intent(in) :: iu
    integer(I4B), intent(in) :: im
    integer(I4B), intent(in) :: itertot_timestep
    ! -- local
    character(len=LINELENGTH) :: title
    character(len=LINELENGTH) :: tag
    character(len=LENPAKLOC) :: strh
    character(len=LENPAKLOC) :: strr
    integer(I4B) :: ntabrows
    integer(I4B) :: ntabcols
    integer(I4B) :: i
    integer(I4B) :: i0
    integer(I4B) :: iouter
    integer(I4B) :: j
    integer(I4B) :: k
    integer(I4B) :: locdv
    integer(I4B) :: locdr
    real(DP) :: dv
    real(DP) :: dr
! ------------------------------------------------------------------------------
    !
    ! -- initialize local variables
    iouter = 1
    !
    ! -- initialize inner iteration summary table
    if (.not. associated(this%innertab)) then
      !
      ! -- create outer iteration table
      ! -- table dimensions
      ntabrows = itertot_timestep
      ntabcols = 7
      !
      ! -- initialize table and define columns
      title = 'INNER ITERATION SUMMARY'
      call table_cr(this%innertab, this%name, title)
      call this%innertab%table_df(ntabrows, ntabcols, iu)
      tag = 'TOTAL ITERATION'
      call this%innertab%initialize_column(tag, 10, alignment=TABRIGHT)
      tag = 'OUTER ITERATION'
      call this%innertab%initialize_column(tag, 10, alignment=TABRIGHT)
      tag = 'INNER ITERATION'
      call this%innertab%initialize_column(tag, 10, alignment=TABRIGHT)
      tag = 'MAXIMUM CHANGE'
      call this%innertab%initialize_column(tag, 15, alignment=TABRIGHT)
      tag = 'MAXIMUM CHANGE MODEL-(CELLID)'
      call this%innertab%initialize_column(tag, LENPAKLOC, alignment=TABRIGHT)
      tag = 'MAXIMUM RESIDUAL'
      call this%innertab%initialize_column(tag, 15, alignment=TABRIGHT)
      tag = 'MAXIMUM RESIDUAL MODEL-(CELLID)'
      call this%innertab%initialize_column(tag, LENPAKLOC, alignment=TABRIGHT)
    !
    ! -- reset the output unit and the number of rows (maxbound)
    else
      call this%innertab%set_maxbound(itertot_timestep)
      call this%innertab%set_iout(iu)
    end if
    !
    ! -- write the inner iteration summary to unit iu
    i0 = 0
    do k = 1, itertot_timestep
      i = this%itinner(k)
      if (i <= i0) then
        iouter = iouter + 1
      end if
      if (im > this%convnmod) then
        dv = DZERO
        dr = DZERO
        do j = 1, this%convnmod
          if (ABS(this%convdvmax(j, k)) > ABS(dv)) then
            locdv = this%convlocdv(j, k)
            dv = this%convdvmax(j, k)
          end if
          if (ABS(this%convdrmax(j, k)) > ABS(dr)) then
            locdr = this%convlocdr(j, k)
            dr = this%convdrmax(j, k)
          end if
        end do
      else
        locdv = this%convlocdv(im, k)
        locdr = this%convlocdr(im, k)
        dv = this%convdvmax(im, k)
        dr = this%convdrmax(im, k)
      end if
      call this%sln_get_loc(locdv, strh)
      call this%sln_get_loc(locdr, strr)
      !
      ! -- add data to innertab
      call this%innertab%add_term(k)
      call this%innertab%add_term(iouter)
      call this%innertab%add_term(i)
      call this%innertab%add_term(dv)
      call this%innertab%add_term(adjustr(trim(strh)))
      call this%innertab%add_term(dr)
      call this%innertab%add_term(adjustr(trim(strr)))
      !
      ! -- update i0
      i0 = i
    end do
    !
    ! -- return
    return
  end subroutine convergence_summary


  subroutine csv_convergence_summary(this, iu, totim, kper, kstp, kouter,        &
                                     niter, istart, kstart)
! ******************************************************************************
! csv_convergence_summary -- Save convergence summary to a csv file
! ******************************************************************************
!
!    SPECIFICATIONS:
! ------------------------------------------------------------------------------
    ! -- modules
    use InputOutputModule, only:getunit
    ! -- dummy
    class(NumericalSolutionType) :: this
    integer(I4B), intent(in) :: iu
    real(DP), intent(in) :: totim
    integer(I4B), intent(in) :: kper
    integer(I4B), intent(in) :: kstp
    integer(I4B), intent(in) :: kouter
    integer(I4B), intent(in) :: niter
    integer(I4B), intent(in) :: istart
    integer(I4B), intent(in) :: kstart
    ! -- local
    integer(I4B) :: itot
    integer(I4B) :: im
    integer(I4B) :: j
    integer(I4B) :: k
    integer(I4B) :: kpos
    integer(I4B) :: locdv
    integer(I4B) :: locdr
    integer(I4B) :: nodeu
    real(DP) :: dv
    real(DP) :: dr
! ------------------------------------------------------------------------------
    !
    ! -- initialize local variables
    itot = istart
    !
    ! -- write inner iteration results to the inner csv output file
    do k = 1, niter
      kpos = kstart + k - 1
      write(iu, '(*(G0,:,","))', advance='NO')                                 &
        itot, totim, kper, kstp, kouter, k
      !
      ! -- solution summary
      dv = DZERO
      dr = DZERO
      do j = 1, this%convnmod
        if (ABS(this%convdvmax(j, kpos)) > ABS(dv)) then
          locdv = this%convlocdv(j, kpos)
          dv = this%convdvmax(j, kpos)
        end if
        if (ABS(this%convdrmax(j, kpos)) > ABS(dr)) then
          locdr = this%convlocdr(j, kpos)
          dr = this%convdrmax(j, kpos)
        end if
      end do
      !
      ! -- get model number and user node number for dv
      call this%sln_get_nodeu(locdv, im, nodeu)
      write(iu, '(*(G0,:,","))', advance='NO') '', dv, im, nodeu
      !
      ! -- get model number and user node number for dr
      call this%sln_get_nodeu(locdr, im, nodeu)
      write(iu, '(*(G0,:,","))', advance='NO') '', dr, im, nodeu
      !
      ! -- write acceleration parameters
      write(iu, '(*(G0,:,","))', advance='NO')                                   &
        '', trim(adjustl(this%caccel(kpos)))
      !
      ! -- write information for each model
      if (this%convnmod > 1) then
        do j = 1, this%convnmod
          locdv = this%convlocdv(j, kpos)
          dv = this%convdvmax(j, kpos)
          locdr = this%convlocdr(j, kpos)
          dr = this%convdrmax(j, kpos)
          !
          ! -- get model number and user node number for dv
          call this%sln_get_nodeu(locdv, im, nodeu)
          write(iu, '(*(G0,:,","))', advance='NO') '', dv, nodeu
          !
          ! -- get model number and user node number for dr
          call this%sln_get_nodeu(locdr, im, nodeu)
          write(iu, '(*(G0,:,","))', advance='NO') '', dr, nodeu
        end do
      end if
      !
      ! -- write line
      write(iu,'(a)') ''
      !
      ! -- update itot
      itot = itot + 1
    end do
    !
    ! -- return
    return
  end subroutine csv_convergence_summary

  subroutine save(this, filename)
! ******************************************************************************
! save -- Save Solution Matrices to a File
! ******************************************************************************
!
!    SPECIFICATIONS:
! ------------------------------------------------------------------------------
    ! -- modules
    use InputOutputModule, only:getunit
    ! -- dummy
    class(NumericalSolutionType) :: this
    character(len=*), intent(in) :: filename
    ! -- local
    integer(I4B) :: inunit
! ------------------------------------------------------------------------------
    !
    inunit = getunit()
    open(unit=inunit,file=filename,status='unknown')
    write(inunit,*) 'ia'
    write(inunit,*) this%ia
    write(inunit,*) 'ja'
    write(inunit,*) this%ja
    write(inunit,*) 'amat'
    write(inunit,*) this%amat
    write(inunit,*) 'rhs'
    write(inunit,*) this%rhs
    write(inunit,*) 'x'
    write(inunit,*) this%x
    close(inunit)
    !
    ! -- return
    return
  end subroutine save

  subroutine addmodel(this, mp)
! ******************************************************************************
! addmodel -- Add Model
! Subroutine: (1) add a model to this%modellist
! ******************************************************************************
!
!    SPECIFICATIONS:
! ------------------------------------------------------------------------------
    ! -- dummy
    class(NumericalSolutionType) :: this
    class(BaseModelType), pointer, intent(in) :: mp
    ! -- local
    class(NumericalModelType), pointer :: m
! ------------------------------------------------------------------------------
    !
    select type(mp)
    class is (NumericalModelType)
      m => mp
      call AddNumericalModelToList(this%modellist, m)
    end select
    !
    ! -- return
    return
  end subroutine addmodel

  subroutine addexchange(this, exchange)
! ******************************************************************************
! addexchange -- Add exchange
! Subroutine: (1) add an exchange to this%exchangelist
! ******************************************************************************
!
!    SPECIFICATIONS:
! ------------------------------------------------------------------------------
    ! -- dummy
    class(NumericalSolutionType) :: this
    class(NumericalExchangeType), pointer, intent(in) :: exchange
! ------------------------------------------------------------------------------
    !
    call AddNumericalExchangeToList(this%exchangelist, exchange)
    !
    ! -- return
    return
  end subroutine addexchange

  subroutine slnassignexchanges(this)
! ******************************************************************************
! slnassignexchanges -- Assign exchanges to this solution
! Subroutine: (1) assign the appropriate exchanges to this%exchangelist
! ******************************************************************************
!
!    SPECIFICATIONS:
! ------------------------------------------------------------------------------
    ! -- modules
    use BaseExchangeModule, only: BaseExchangeType, GetBaseExchangeFromList
    use ListsModule, only: baseexchangelist
    ! -- dummy
    class(NumericalSolutionType) :: this
    ! -- local
    class(BaseExchangeType), pointer :: cb
    class(NumericalExchangeType), pointer :: c
    integer(I4B) :: ic
! ------------------------------------------------------------------------------
    !
    ! -- Go through the list of exchange objects and if either model1 or model2
    !    are part of this solution, then include the exchange object as part of
    !    this solution.
    c => null()
    do ic=1,baseexchangelist%Count()
      cb => GetBaseExchangeFromList(baseexchangelist, ic)
      select type (cb)
      class is (NumericalExchangeType)
        c=>cb
      end select
      if(associated(c)) then
        if(c%m1%idsoln==this%id) then
          call this%addexchange(c)
          cycle
        elseif(c%m2%idsoln==this%id) then
          call this%addexchange(c)
          cycle
        endif
      endif
    enddo
    !
    ! -- return
    return
  end subroutine slnassignexchanges

  subroutine sln_connect(this)
! ******************************************************************************
! sln_connect -- Assign Connections
! Main workhorse method for solution.  This goes through all the models and all
! the connections and builds up the sparse matrix.
! Subroutine: (1) Add internal model connections,
!             (2) Add cross terms,
!             (3) Allocate solution arrays
!             (4) Create mapping arrays
!             (5) Fill cross term values if necessary
! ******************************************************************************
!
!    SPECIFICATIONS:
! ------------------------------------------------------------------------------
    use MemoryManagerModule, only: mem_allocate
    ! -- dummy
    class(NumericalSolutionType) :: this
    ! -- local
    class(NumericalModelType), pointer :: mp
    class(NumericalExchangeType), pointer :: cp
    integer(I4B) :: im, ic, ierror
! ------------------------------------------------------------------------------
    !
    ! -- Add internal model connections to sparse
    do im=1,this%modellist%Count()
      mp => GetNumericalModelFromList(this%modellist, im)
      call mp%model_ac(this%sparse)
    enddo
    !
    ! -- Add the cross terms to sparse
    do ic=1,this%exchangelist%Count()
      cp => GetNumericalExchangeFromList(this%exchangelist, ic)
      call cp%exg_ac(this%sparse)
    enddo
    !
    ! -- The number of non-zero array values are now known so
    ! -- ia and ja can be created from sparse. then destroy sparse
    this%nja=this%sparse%nnz
    call mem_allocate(this%ja, this%nja, 'JA', this%name)
    call mem_allocate(this%amat, this%nja, 'AMAT', this%name)
    call this%sparse%sort()
    call this%sparse%filliaja(this%ia,this%ja,ierror)
    call this%sparse%destroy()
    !
    ! -- Create mapping arrays for each model.  Mapping assumes
    ! -- that each row has the diagonal in the first position,
    ! -- however, rows do not need to be sorted.
    do im=1,this%modellist%Count()
      mp => GetNumericalModelFromList(this%modellist, im)
      call mp%model_mc(this%ia, this%ja)
    enddo
    !
    ! -- Create arrays for mapping exchange connections to global solution
    do ic=1,this%exchangelist%Count()
      cp => GetNumericalExchangeFromList(this%exchangelist, ic)
      call cp%exg_mc(this%ia, this%ja)
    enddo
    !
    ! -- return
    return
  end subroutine sln_connect

  subroutine sln_reset(this)
! ******************************************************************************
! sln_reset -- Reset This Solution
! Reset this solution by setting amat and rhs to zero
! ******************************************************************************
!
!    SPECIFICATIONS:
! ------------------------------------------------------------------------------
    ! -- dummy
    class(NumericalSolutionType) :: this
    ! -- local
    integer(I4B) :: i
    real(DP) :: zero = 0.d0
! ------------------------------------------------------------------------------
    !
    do i=1,this%nja
      this%amat(i) = zero
    enddo
    do i=1,this%neq
        this%rhs(i) = zero
    enddo
    !
    ! -- return
    return
  end subroutine sln_reset
!
  subroutine sln_ls(this, kiter, kstp, kper, in_iter, iptc, ptcf)
! ******************************************************************************
! perform residual reduction and newton linearization and
! prepare for sparse solver, and check convergence of nonlinearities
! ******************************************************************************
!
!    SPECIFICATIONS:
! ------------------------------------------------------------------------------
    ! -- modules
    class(NumericalSolutionType), intent(inout) :: this
    integer(I4B), intent(in) :: kiter
    integer(I4B), intent(in) :: kstp
    integer(I4B), intent(in) :: kper
    integer(I4B), intent(inout) :: in_iter
    integer(I4B), intent(inout) :: iptc
    real(DP), intent(in) :: ptcf
    ! -- local
    logical :: lsame
    integer(I4B) :: n
    integer(I4B) :: itestmat, i, i1, i2
    integer(I4B) :: iptct
    integer(I4B) :: iallowptc
    real(DP) :: adiag, diagval
    real(DP) :: l2norm
    real(DP) :: ptcval
    real(DP) :: diagmin
    real(DP) :: bnorm
    character(len=50) :: fname
    character(len=*), parameter :: fmtfname = "('mf6mat_', i0, '_', i0, &
      &'_', i0, '_', i0, '.txt')"
! ------------------------------------------------------------------------------
    !
    ! -- take care of loose ends for all nodes before call to solver
    do n = 1, this%neq
      ! -- store x in temporary location
      this%xtemp(n) = this%x(n)
      ! -- set dirichlet boundary and no-flow condition
      if (this%active(n) <= 0) then
        this%amat(this%ia(n)) = DONE
        this%rhs(n) = this%x(n)
        i1 = this%ia(n) + 1
        i2 = this%ia(n + 1) - 1
        do i = i1, i2
          this%amat(i) = DZERO
        enddo
      else
        ! -- take care of zero row diagonal
        diagval = DONE
        adiag = abs(this%amat(this%ia(n)))
        if(adiag.lt.DEM15)then
          this%amat(this%ia(n)) = diagval
          this%rhs(n) = this%rhs(n) + this%x(n) * diagval
        endif
      endif
    end do
    ! -- pseudo transient continuation
    !
    ! -- set iallowptc
    ! -- no_ptc_option is FIRST
    if (this%iallowptc < 0) then
      if (kper > 1) then
        iallowptc = 1
      else
        iallowptc = 0
      end if
    ! -- no_ptc_option is ALL (0) or using PTC (1)
    else
      iallowptc = this%iallowptc
    end if
    iptct = iptc * iallowptc
    if (iptct /= 0) then
      call this%sln_l2norm(this%neq, this%nja,                                 &
                           this%ia, this%ja, this%active,                      &
                           this%amat, this%rhs, this%x, l2norm)
      ! -- confirm that the l2norm exceeds previous l2norm
      !    if not, there is no need to add ptc terms
      if (kiter == 1) then
        if (kper > 1 .or. kstp > 1) then
          if (l2norm <= this%l2norm0) then
            iptc = 0
          end if
        end if
      else
        lsame = IS_SAME(l2norm, this%l2norm0)
        if (lsame) then
          iptc = 0
        end if
      end if
    end if
    iptct = iptc * iallowptc
    if (iptct /= 0) then
      if (kiter == 1) then
        if (this%iptcout > 0) then
          write(this%iptcout, '(A10,6(1x,A15),2(1x,A15))') 'OUTER ITER',       &
            '         PTCDEL', '        L2NORM0', '         L2NORM',           &
            '        RHSNORM', '       1/PTCDEL', '  DIAGONAL MIN.',           &
            ' RHSNORM/L2NORM', ' STOPPING CRIT.'
        end if
        if (this%ptcdel0 > DZERO) then
          this%ptcdel = this%ptcdel0
        else
          if (this%iptcopt == 0) then
            !
            ! -- ptcf is the reciprocal of the pseudo-time step
            this%ptcdel = DONE / ptcf
          else
            bnorm = DZERO
            do n = 1, this%neq
              if (this%active(n).gt.0) then
                bnorm = bnorm + this%rhs(n) * this%rhs(n)
              end if
            end do
            bnorm = sqrt(bnorm)
            this%ptcdel = bnorm / l2norm
          end if
        end if
      else
        if (l2norm > DZERO) then
          this%ptcdel = this%ptcdel * (this%l2norm0 / l2norm)**this%ptcexp
        else
          this%ptcdel = DZERO
        end if
      end if
      if (this%ptcdel > DZERO) then
        ptcval = DONE / this%ptcdel
      else
        ptcval = DONE
      end if
      diagmin = DEP20
      bnorm = DZERO
      do n = 1, this%neq
        if (this%active(n).gt.0) then
          diagval = abs(this%amat(this%ia(n)))
          bnorm = bnorm + this%rhs(n) * this%rhs(n)
          if (diagval < diagmin) diagmin = diagval
          this%amat(this%ia(n)) = this%amat(this%ia(n)) - ptcval
          this%rhs(n) = this%rhs(n) - ptcval * this%x(n)
        end if
      end do
      bnorm = sqrt(bnorm)
      if (this%iptcout > 0) then
        write(this%iptcout, '(i10,6(1x,e15.7),2(1x,f15.6))')                   &
          kiter, this%ptcdel, this%l2norm0, l2norm, bnorm,                     &
          ptcval, diagmin, bnorm/l2norm, ptcval / diagmin
      end if
      this%l2norm0 = l2norm
    end if
  !
  ! -- save rhs, amat to a file
  !    to enable set itestmat to 1 and recompile
  !-------------------------------------------------------
      itestmat = 0
      if (itestmat == 1) then
        write(fname, fmtfname) this%id, kper, kstp, kiter
        print *, 'Saving amat to: ', trim(adjustl(fname))
        open(99,file=trim(adjustl(fname)))
        WRITE(99,*)'NODE, RHS, AMAT FOLLOW'
        DO N = 1, this%NEQ
          I1 = this%IA(N)
          I2 = this%IA(N+1)-1
          WRITE(99,'(*(G0,:,","))') N, this%RHS(N), (this%ja(i),i=i1,i2), &
                        (this%AMAT(I),I=I1,I2)
        END DO
        close(99)
        !stop
      end if
  !-------------------------------------------------------
    !
    ! call appropriate linear solver
    ! call ims linear solver
    if (this%linmeth == 1) then
      call this%imslinear%imslinear_apply(this%icnvg, kstp, kiter, in_iter,    &
                                          this%nitermax,                       &
                                          this%convnmod, this%convmodstart,    &
                                          this%locdv, this%locdr,              &
                                          this%caccel, this%itinner,           &
                                          this%convlocdv, this%convlocdr,      &
                                          this%dvmax, this%drmax,              &
                                          this%convdvmax, this%convdrmax)
    end if
    !
    ! ptc finalize - set ratio of ptc value added to the diagonal and the
    !                minimum value on the diagonal. This value will be used
    !                to determine if the make sure the ptc value has decayed
    !                sufficiently
    if (iptct /= 0) then
      this%ptcrat = ptcval / diagmin
    end if
    !
    ! -- return
    return
  end subroutine sln_ls

  !
  subroutine sln_setouter(this, ifdparam)
! ******************************************************************************
! sln_setouter
! ******************************************************************************
!
!    SPECIFICATIONS:
! ------------------------------------------------------------------------------
    ! -- dummy
    class(NumericalSolutionType), intent(inout) :: this
    integer(I4B), intent(in) :: ifdparam
! ------------------------------------------------------------------------------
    !
    ! -- simple option
    select case ( ifdparam )
    case ( 1 )
      this%dvclose = dem3
      this%mxiter = 25
      this%nonmeth = 0
      this%theta = 1.0
      this%akappa = DZERO
      this%gamma = DZERO
      this%amomentum = DZERO
      this%numtrack = 0
      this%btol = DZERO
      this%breduc = DZERO
      this%res_lim = DZERO
    !
    ! -- moderate
    case ( 2 )
      this%dvclose = dem2
      this%mxiter = 50
      this%nonmeth = 3
      this%theta = 0.9d0
      this%akappa = 0.0001d0
      this%gamma = DZERO
      this%amomentum = DZERO
      this%numtrack = 0
      this%btol = DZERO
      this%breduc = DZERO
      this%res_lim = DZERO
    !
    ! -- complex
    case ( 3 )
      this%dvclose = dem1
      this%mxiter = 100
      this%nonmeth = 3
      this%theta = 0.8d0
      this%akappa = 0.0001d0
      this%gamma = DZERO
      this%amomentum = DZERO
      this%numtrack = 20
      this%btol = 1.05d0
      this%breduc = 0.1d0
      this%res_lim = 0.002d0
    end select
    !
    ! -- return
    return
  end subroutine sln_setouter

  subroutine sln_backtracking(this, mp, cp, kiter)
! ******************************************************************************
! sln_backtracking
! ******************************************************************************
!
!    SPECIFICATIONS:
! ------------------------------------------------------------------------------
    ! -- dummy
    class(NumericalSolutionType), intent(inout) :: this
    class(NumericalModelType), pointer :: mp
    class(NumericalExchangeType), pointer :: cp
    integer(I4B), intent(in) :: kiter
    ! -- local
    character(len=7) :: cmsg
    integer(I4B) :: ic
    integer(I4B) :: im
    integer(I4B) :: nb
    integer(I4B) :: btflag
    integer(I4B) :: ibflag
    integer(I4B) :: ibtcnt
    real(DP) :: resin
! ------------------------------------------------------------------------------
    !
    ! -- initialize local variables
    ibflag = 0
    !
    ! -- refill amat and rhs with standard conductance
    ! -- Set amat and rhs to zero
    call this%sln_reset()
    !
    ! -- Calculate matrix coefficients (CF) for each exchange
    do ic=1,this%exchangelist%Count()
      cp => GetNumericalExchangeFromList(this%exchangelist, ic)
      call cp%exg_cf(kiter)
    end do
    !
    ! -- Calculate matrix coefficients (CF) for each model
    do im=1,this%modellist%Count()
      mp => GetNumericalModelFromList(this%modellist, im)
      call mp%model_cf(kiter)
    end do
    !
    ! -- Fill coefficients (FC) for each exchange
    do ic=1,this%exchangelist%Count()
      cp => GetNumericalExchangeFromList(this%exchangelist, ic)
      call cp%exg_fc(kiter, this%ia, this%amat, 0)
    end do
    !
    ! -- Fill coefficients (FC) for each model
    do im=1,this%modellist%Count()
      mp => GetNumericalModelFromList(this%modellist, im)
      call mp%model_fc(kiter, this%amat, this%nja, 0)
    end do
    !
    ! -- calculate initial l2 norm
    if (kiter == 1) then
      call this%sln_l2norm(this%neq, this%nja,                                 &
                            this%ia, this%ja, this%active,                     &
                            this%amat, this%rhs, this%x, this%res_prev)
      resin = this%res_prev
      ibflag = 0
    else
      call this%sln_l2norm(this%neq, this%nja,                                 &
                            this%ia, this%ja, this%active,                     &
                            this%amat, this%rhs, this%x, this%res_new)
      resin = this%res_new
    end if
    ibtcnt = 0
    if (kiter > 1) then
      if (this%res_new > this%res_prev * this%btol) then
        !
        ! -- iterate until backtracking complete
        btloop: do nb = 1, this%numtrack
          !
          ! -- backtrack heads
          call this%sln_backtracking_xupdate(btflag)
          !
          ! -- head change less than dvclose
          if (btflag == 0) then
            ibflag = 4
            exit btloop
          end if
          !
          ibtcnt = nb
          !
          ! -- Set amat and rhs to zero
          call this%sln_reset()
          !
          ! -- Calculate matrix coefficients (CF) for each exchange
          do ic=1,this%exchangelist%Count()
            cp => GetNumericalExchangeFromList(this%exchangelist, ic)
            call cp%exg_cf(kiter)
          end do
          !
          ! -- Calculate matrix coefficients (CF) for each model
          do im=1,this%modellist%Count()
            mp => GetNumericalModelFromList(this%modellist, im)
            call mp%model_cf(kiter)
          end do
          !
          ! -- Fill coefficients (FC) for each exchange
          do ic=1,this%exchangelist%Count()
            cp => GetNumericalExchangeFromList(this%exchangelist, ic)
            call cp%exg_fc(kiter, this%ia, this%amat, 0)
          end do
          !
          ! -- Fill coefficients (FC) for each model
          do im=1,this%modellist%Count()
            mp => GetNumericalModelFromList(this%modellist, im)
            call mp%model_fc(kiter, this%amat, this%nja, 0)
          end do
          !
          ! -- calculate updated l2norm
          call this%sln_l2norm(this%neq, this%nja,                             &
                               this%ia, this%ja, this%active,                  &
                                this%amat, this%rhs, this%x, this%res_new)
          !
          ! -- evaluate if back tracking can be terminated
          if (nb == this%numtrack) then
            ibflag = 2
            exit btloop
          end if
          if (this%res_new < this%res_prev * this%btol) then
              ibflag = 1
            exit btloop
          end if
          if (this%res_new < this%res_lim) then
            exit btloop
          end if
        end do btloop
      end if
      ! -- save new residual
      this%res_prev = this%res_new
    end if
    !
    ! -- write back backtracking results
    if (this%iprims > 0) then
      if (ibtcnt > 0) then
        cmsg = ' '
      else
        cmsg = '*'
      end if
      !
      ! -- add data to outertab
      call this%outertab%add_term( 'Backtracking')
      call this%outertab%add_term(kiter)
      call this%outertab%add_term(' ')
      if (this%numtrack > 0) then
        call this%outertab%add_term(ibflag)
        call this%outertab%add_term(ibtcnt)
        call this%outertab%add_term(resin)
        call this%outertab%add_term(this%res_prev)
      end if
      call this%outertab%add_term(' ')
      call this%outertab%add_term(cmsg)
      call this%outertab%add_term(' ')
    end if
    !
    ! -- return
    return
  end subroutine sln_backtracking

  subroutine sln_backtracking_xupdate(this, btflag)
! ******************************************************************************
! sln_backtracking_xupdate
! ******************************************************************************
!
!    SPECIFICATIONS:
! ------------------------------------------------------------------------------
    ! -- dummy
    class(NumericalSolutionType), intent(inout) :: this
    integer(I4B), intent(inout) :: btflag
    ! -- local
    integer(I4B) :: n
    real(DP) :: delx
    real(DP) :: absdelx
    real(DP) :: chmax
! ------------------------------------------------------------------------------
    !
    btflag = 0
    ! no backtracking if maximum change is less than closure so return
    chmax = 0.0
    do n=1, this%neq
      if (this%active(n) < 1) cycle
      delx = this%breduc*(this%x(n) - this%xtemp(n))
      absdelx = abs(delx)
      if(absdelx > chmax) chmax = absdelx
    end do
    ! perform backtracking if free of constraints and set counter and flag
    if (chmax >= this%dvclose) then
      btflag = 1
      do n = 1, this%neq
        if (this%active(n) < 1) cycle
        delx = this%breduc*(this%x(n) - this%xtemp(n))
        this%x(n) = this%xtemp(n) + delx
      end do
    end if
    !
    ! -- return
    return
  end subroutine sln_backtracking_xupdate

  subroutine sln_l2norm(this, neq, nja, ia, ja, active, amat, rhs, x, resid)
! ******************************************************************************
! sln_l2norm
! ******************************************************************************
!
!    SPECIFICATIONS:
! ------------------------------------------------------------------------------
    ! -- dummy
    class(NumericalSolutionType), intent(inout) :: this
    integer(I4B), intent(in) :: neq
    integer(I4B), intent(in) :: nja
    integer(I4B), dimension(neq+1), intent(in) :: ia
    integer(I4B), dimension(nja), intent(in) :: ja
    integer(I4B), dimension(neq), intent(in) :: active
    real(DP), dimension(nja), intent(in) :: amat
    real(DP), dimension(neq), intent(in) :: rhs
    real(DP), dimension(neq), intent(in) :: x
    real(DP), intent(inout) :: resid
    ! -- local
    integer(I4B) :: n
    integer(I4B) :: j, jcol
    real(DP) :: rowsum
! ------------------------------------------------------------------------------
    !
    resid = DZERO
    do n = 1, neq
      if (active(n) > 0) then
        rowsum = DZERO
        do j = ia(n), ia(n+1)-1
          jcol = ja(j)
          rowsum = rowsum + amat(j) * x(jcol)
        end do
        ! compute mean square residual from q of each node
        resid = resid +  (rowsum - rhs(n))**2
      end if
    end do
    ! -- l2norm is the square root of the sum of the square of the residuals
    resid = sqrt(resid)
    !
    ! -- return
    return
  end subroutine sln_l2norm

  subroutine sln_maxval(this, neq, v, vnorm)
! ******************************************************************************
! sln_maxval
! ******************************************************************************
!
!    SPECIFICATIONS:
! ------------------------------------------------------------------------------
    ! -- dummy
    class(NumericalSolutionType), intent(inout) :: this
    integer(I4B), intent(in) :: neq
    real(DP), dimension(neq), intent(in) :: v
    real(DP), intent(inout) :: vnorm
    ! -- local
    integer(I4B) :: n
    real(DP) :: d
    real(DP) :: denom
    real(DP) :: dnorm
! ------------------------------------------------------------------------------
    vnorm = v(1)
    do n = 2, neq
      d = v(n)
      denom = abs(vnorm)
      if (denom == DZERO) then
        denom = DPREC
      end if
      !
      ! -- calculate normalized value
      dnorm = abs(d) / denom
      if (dnorm > DONE) then
        vnorm = d
      end if
    end do
    !
    ! -- return
    return
  end subroutine sln_maxval

  subroutine sln_calcdx(this, neq, active, x, xtemp, dx)
! ******************************************************************************
! sln_calcdx
! ******************************************************************************
!
!    SPECIFICATIONS:
! ------------------------------------------------------------------------------
    ! -- dummy
    class(NumericalSolutionType), intent(inout) :: this
    integer(I4B), intent(in) :: neq
    integer(I4B), dimension(neq), intent(in) :: active
    real(DP), dimension(neq), intent(in) :: x
    real(DP), dimension(neq), intent(in) :: xtemp
    real(DP), dimension(neq), intent(inout) :: dx
    ! -- local
    integer(I4B) :: n
! ------------------------------------------------------------------------------
    do n = 1, neq
      ! -- skip inactive nodes
      if (active(n) < 1) then
        dx(n) = DZERO
      else
        dx(n) = x(n) - xtemp(n)
      end if
    end do
    !
    ! -- return
    return
  end subroutine sln_calcdx


  subroutine sln_underrelax(this, kiter, bigch, neq, active, x, xtemp)
! ******************************************************************************
! under relax using delta-bar-delta or cooley formula
! ******************************************************************************
!
!    SPECIFICATIONS:
! ------------------------------------------------------------------------------
    ! -- dummy
    class(NumericalSolutionType), intent(inout) :: this
    integer(I4B), intent(in) :: kiter
    real(DP), intent(in) :: bigch
    integer(I4B), intent(in) :: neq
    integer(I4B), dimension(neq), intent(in) :: active
    real(DP), dimension(neq), intent(inout) :: x
    real(DP), dimension(neq), intent(in) :: xtemp
    ! -- local
    real(DP) :: ww, delx, relax, es, aes, amom
    integer(I4B) :: n
! ------------------------------------------------------------------------------
    !
    ! -- option for using simple dampening (as done by MODFLOW-2005 PCG)
    if (this%nonmeth == 1) then
      do n = 1, neq
        ! -- skip inactive nodes
        if (active(n) < 1) cycle
        !
        ! -- compute step-size (delta x)
        delx = x(n) - xtemp(n)
        this%dxold(n) = delx

        ! -- dampen head solution
        x(n) = xtemp(n) + this%gamma * delx
      end do
    !
    ! -- option for using cooley underrelaxation
    else if (this%nonmeth == 2) then
      if (kiter == 1) then
        relax = done
        this%relaxold = DONE
        this%bigch = bigch
        this%bigchold = bigch
      else
        ! -- compute relaxation factor
        es = this%bigch / (this%bigchold * this%relaxold)
        aes = abs(es)
        if (es < -DONE) then
          relax = dhalf / aes
        else
          relax = (DTHREE + es) / (DTHREE + aes)
        end if
      end if
      this%relaxold = relax
      !
      ! -- modify cooley to use exponential average of past changes
      this%bigchold = (DONE - this%gamma) * this%bigch  + this%gamma *         &
                      this%bigchold
      ! -- this method does it right after newton - need to do it after
      !    underrelaxation and backtracking.
      !
      ! -- compute new head after under-relaxation
      if (relax < DONE) then
        do n = 1, neq
          if (active(n) < 1) cycle
          delx = x(n) - xtemp(n)
          this%dxold(n) = delx
          x(n) = xtemp(n) + relax * delx
        end do
      end if
    !
    ! -- option for using delta-bar-delta scheme to under-relax for all equations
    else if (this%nonmeth == 3) then
      do n = 1, neq
        ! -- skip inactive nodes
        if (active(n) < 1) cycle
        !
        ! -- compute step-size (delta x) and initialize d-b-d parameters
        delx = x(n) - xtemp(n)

        if ( kiter == 1 ) then
          this%wsave(n) = DONE
          this%hchold(n) = DEM20
          this%deold(n) = DZERO
        end if
        !
        ! -- compute new relaxation term as per delta-bar-delta
        ww = this%wsave(n)

        ! for flip-flop condition, decrease factor
        if ( this%deold(n)*delx < DZERO ) then
          ww = this%theta * this%wsave(n)
          ! -- when change is of same sign, increase factor
        else
          ww = this%wsave(n) + this%akappa
        end if
        if ( ww > DONE ) ww = DONE
        this%wsave(n) = ww

        ! -- compute exponential average of past changes in hchold
        if (kiter == 1) then
          ! -- this method does it right after newton
          ! -- need to do it after underrelaxation and backtracking.
          this%hchold(n) = delx
        else
          this%hchold(n) = (DONE - this%gamma) * delx +                        &
                           this%gamma * this%hchold(n)
        end if
        !
        ! -- store slope (change) term for next iteration
        this%deold(n) = delx
        this%dxold(n) = delx
        !
        ! -- compute accepted step-size and new head
        amom = DZERO
        if (kiter > 4) amom = this%amomentum
        delx = delx * ww + amom * this%hchold(n)
        x(n) = xtemp(n) + delx
      end do
      !
    end if
    !
    ! -- return
    return
  end subroutine sln_underrelax

  subroutine sln_outer_check(this, hncg, lrch)
! ******************************************************************************
! sln_outer_check
! ******************************************************************************
!
!    SPECIFICATIONS:
! ------------------------------------------------------------------------------
    ! -- dummy
    class(NumericalSolutionType), intent(inout) :: this
    real(DP), intent(inout) :: hncg
    integer(I4B), intent(inout) :: lrch
    ! -- local
    integer(I4B) :: nb
    real(DP) :: bigch
    real(DP) :: abigch
    integer(I4B) :: n
    real(DP) :: hdif
    real(DP) :: ahdif
! ------------------------------------------------------------------------------
    !
    nb = 1
    bigch = DZERO
    abigch = DZERO
    do n = 1, this%neq
      if(this%active(n) < 1) cycle
      hdif = this%x(n) - this%xtemp(n)
      ahdif = abs(hdif)
      if (ahdif >= abigch) then
        bigch = hdif
        abigch = ahdif
        nb = n
      end if
    end do
    !
    !-----store maximum change value and location
    hncg = bigch
    lrch = nb
    !
    ! -- return
    return
  end subroutine sln_outer_check

  subroutine sln_get_loc(this, nodesln, str)
! ******************************************************************************
! sln_get_loc
! ******************************************************************************
!
!    SPECIFICATIONS:
! ------------------------------------------------------------------------------
    ! -- dummy
    class(NumericalSolutionType), intent(inout) :: this
    integer(I4B), intent(in) :: nodesln
    character(len=*), intent(inout) :: str
    ! -- local
    class(NumericalModelType),pointer :: mp
    integer(I4B) :: i
    integer(I4B) :: istart
    integer(I4B) :: iend
    integer(I4B) :: noder
! ------------------------------------------------------------------------------
    !
    ! -- calculate and set offsets
    noder = 0
    str = ''
    do i = 1, this%modellist%Count()
      mp => GetNumericalModelFromList(this%modellist, i)
      call mp%get_mrange(istart, iend)
      if (nodesln >= istart .and. nodesln <= iend) then
        noder = nodesln - istart + 1
        call mp%get_mcellid(noder, str)
        exit
      end if
    end do
    !
    ! -- return
    return
  end subroutine sln_get_loc

  subroutine sln_get_nodeu(this, nodesln, im, nodeu)
! ******************************************************************************
! sln_get_nodeu
! ******************************************************************************
!
!    SPECIFICATIONS:
! ------------------------------------------------------------------------------
    ! -- dummy
    class(NumericalSolutionType), intent(inout) :: this
    integer(I4B), intent(in) :: nodesln
    integer(I4B), intent(inout) :: im
    integer(I4B), intent(inout) :: nodeu
    ! -- local
    class(NumericalModelType),pointer :: mp
    integer(I4B) :: i
    integer(I4B) :: istart
    integer(I4B) :: iend
    integer(I4B) :: noder
! ------------------------------------------------------------------------------
    !
    ! -- calculate and set offsets
    noder = 0
    do i = 1, this%modellist%Count()
      mp => GetNumericalModelFromList(this%modellist, i)
      call mp%get_mrange(istart, iend)
      if (nodesln >= istart .and. nodesln <= iend) then
        noder = nodesln - istart + 1
        call mp%get_mnodeu(noder, nodeu)
        im = i
        exit
      end if
    end do
    !
    ! -- return
    return
  end subroutine sln_get_nodeu

  function CastAsNumericalSolutionClass(obj) result (res)
    implicit none
    class(*), pointer, intent(inout) :: obj
    class(NumericalSolutionType), pointer :: res
    !
    res => null()
    if (.not. associated(obj)) return
    !
    select type (obj)
    class is (NumericalSolutionType)
      res => obj
    end select
    return
  end function CastAsNumericalSolutionClass
  
  function GetNumericalSolutionFromList(list, idx) result (res)
    implicit none
    ! -- dummy
    type(ListType),           intent(inout) :: list
    integer(I4B),                  intent(in)    :: idx
    class(NumericalSolutionType), pointer       :: res
    ! -- local
    class(*), pointer :: obj
    !
    obj => list%GetItem(idx)
    res => CastAsNumericalSolutionClass(obj)
    !
    return
  end function GetNumericalSolutionFromList
  
  
  
end module NumericalSolutionModule<|MERGE_RESOLUTION|>--- conflicted
+++ resolved
@@ -1183,36 +1183,41 @@
     integer(I4B), intent(inout) :: isgcnvg
     integer(I4B), intent(in) :: isuppress_output    
     ! -- local
+    class(NumericalModelType), pointer :: mp
+    character(len=LINELENGTH) :: line
+    character(len=LINELENGTH) :: fmt
+    integer(I4B) :: im
     integer(I4B) :: kiter   ! non-linear iteration counter
 ! ------------------------------------------------------------------------------
     
-<<<<<<< HEAD
-     select case (isim_mode)
-       case (MVALIDATE)
-         ! write a message to iout
-       case(MNORMAL)
-         ! nonlinear iteration loop for this solution
-         outerloop: do kiter = 1, this%mxiter
-           
-           ! perform a single iteration
-            call this%doIteration(kiter)     
-=======
     ! advance the solution by calling exchange and model advance routines
     call this%advanceSolution()
     
-    ! nonlinear iteration loop for this solution
-    outerloop: do kiter = 1, this%mxiter
->>>>>>> fdcf588d
+    select case (isim_mode)
+      case (MVALIDATE)
+        line = 'MODFLOW 6 validation simulation mode. Skipping matrix ' //       &
+          'assembly and solution.'
+        fmt = "(/,1x,a,/)"
+        do im = 1, this%modellist%Count()
+          mp => GetNumericalModelFromList(this%modellist, im)
+          call mp%BaseModelType%model_message(line, fmt=fmt)
+        end do
+      case(MNORMAL)
+        ! nonlinear iteration loop for this solution
+        outerloop: do kiter = 1, this%mxiter
+           
+          ! perform a single iteration
+          call this%doIteration(kiter)     
         
-           ! exit if converged
-           if (this%icnvg == 1) then
-             exit outerloop
-           end if
+          ! exit if converged
+          if (this%icnvg == 1) then
+            exit outerloop
+          end if
         
-         end do outerloop
+        end do outerloop
       
-         ! finish up, write convergence info, CSV file, budgets and flows, ...
-         call this%finalizeIteration(kiter, isgcnvg, isuppress_output)   
+        ! finish up, write convergence info, CSV file, budgets and flows, ...
+        call this%finalizeIteration(kiter, isgcnvg, isuppress_output)   
     end select
     !
     ! -- return
@@ -1224,9 +1229,10 @@
   subroutine advanceSolution(this)
     class(NumericalSolutionType) :: this
     ! local
-    integer(I4B) :: ic, im
     class(NumericalExchangeType), pointer :: cp
     class(NumericalModelType), pointer :: mp
+    integer(I4B) :: ic
+    integer(I4B) :: im
     
     ! -- Exchange advance
     do ic=1,this%exchangelist%Count()
