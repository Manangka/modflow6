# MODFLOW 6 version file automatically created using...pre-commit.py
<<<<<<< HEAD
# created on...July 31, 2018 18:12:01
=======
# created on...August 01, 2018 10:39:22
>>>>>>> f341c58e

# add some comments on how this version file
# should be manually updated and used

major = 6
minor = 0
micro = 2
build = 44
commit = 80
<|MERGE_RESOLUTION|>--- conflicted
+++ resolved
@@ -1,9 +1,5 @@
 # MODFLOW 6 version file automatically created using...pre-commit.py
-<<<<<<< HEAD
-# created on...July 31, 2018 18:12:01
-=======
-# created on...August 01, 2018 10:39:22
->>>>>>> f341c58e
+# created on...August 01, 2018 17:53:20
 
 # add some comments on how this version file
 # should be manually updated and used
@@ -11,5 +7,5 @@
 major = 6
 minor = 0
 micro = 2
-build = 44
-commit = 80
+build = 45
+commit = 81
